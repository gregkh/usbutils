/*****************************************************************************/

/*
 *      lsusb.c  --  lspci like utility for the USB bus
 *
 *      Copyright (C) 1999-2001, 2003
 *        Thomas Sailer (t.sailer@alumni.ethz.ch)
 *      Copyright (C) 2003-2005 David Brownell
 *
 *      This program is free software; you can redistribute it and/or modify
 *      it under the terms of the GNU General Public License as published by
 *      the Free Software Foundation; either version 2 of the License, or
 *      (at your option) any later version.
 *
 *      This program is distributed in the hope that it will be useful,
 *      but WITHOUT ANY WARRANTY; without even the implied warranty of
 *      MERCHANTABILITY or FITNESS FOR A PARTICULAR PURPOSE.  See the
 *      GNU General Public License for more details.
 *
 */

/*****************************************************************************/

#include "config.h"
#include <sys/types.h>
#include <sys/stat.h>
#include <fcntl.h>
#include <string.h>
#include <errno.h>
#include <stdio.h>
#include <stdlib.h>
#include <stdarg.h>
#include <limits.h> // for PATH_MAX
#include <string.h> // for strncpy(3)

#ifdef HAVE_BYTESWAP_H
#include <byteswap.h>
#endif

#include <libusb.h>
#include <unistd.h>

#include "lsusb.h"
#include "names.h"
#include "devtree.h"
#include "usbmisc.h"

#include <getopt.h>

#define le16_to_cpu(x) libusb_cpu_to_le16(libusb_cpu_to_le16(x))

/* from USB 2.0 spec and updates */
#define USB_DT_DEVICE_QUALIFIER		0x06
#define USB_DT_OTHER_SPEED_CONFIG	0x07
#define USB_DT_OTG			0x09
#define USB_DT_DEBUG			0x0a
#define USB_DT_INTERFACE_ASSOCIATION	0x0b
#define USB_DT_SECURITY			0x0c
#define USB_DT_KEY			0x0d
#define USB_DT_ENCRYPTION_TYPE		0x0e
#define USB_DT_BOS			0x0f
#define USB_DT_DEVICE_CAPABILITY	0x10
#define USB_DT_WIRELESS_ENDPOINT_COMP	0x11
#define USB_DT_WIRE_ADAPTER		0x21
#define USB_DT_RPIPE			0x22
#define USB_DT_RC_INTERFACE		0x23
#define USB_DT_SS_ENDPOINT_COMP		0x30

/* Device Capability Type Codes (Wireless USB spec and USB 3.0 bus spec) */
#define USB_DC_WIRELESS_USB		0x01
#define USB_DC_20_EXTENSION		0x02
#define USB_DC_SUPERSPEED		0x03
#define USB_DC_CONTAINER_ID		0x04

/* Conventional codes for class-specific descriptors.  The convention is
 * defined in the USB "Common Class" Spec (3.11).  Individual class specs
 * are authoritative for their usage, not the "common class" writeup.
 */
#define USB_DT_CS_DEVICE		(LIBUSB_REQUEST_TYPE_CLASS | LIBUSB_DT_DEVICE)
#define USB_DT_CS_CONFIG		(LIBUSB_REQUEST_TYPE_CLASS | LIBUSB_DT_CONFIG)
#define USB_DT_CS_STRING		(LIBUSB_REQUEST_TYPE_CLASS | LIBUSB_DT_STRING)
#define USB_DT_CS_INTERFACE		(LIBUSB_REQUEST_TYPE_CLASS | LIBUSB_DT_INTERFACE)
#define USB_DT_CS_ENDPOINT		(LIBUSB_REQUEST_TYPE_CLASS | LIBUSB_DT_ENDPOINT)

#ifndef USB_CLASS_CCID
#define USB_CLASS_CCID			0x0b
#endif

#ifndef USB_CLASS_VIDEO
#define USB_CLASS_VIDEO			0x0e
#endif

#ifndef USB_CLASS_APPLICATION
#define USB_CLASS_APPLICATION	       	0xfe
#endif

#ifndef USB_AUDIO_CLASS_1
#define USB_AUDIO_CLASS_1		0x00
#endif

#ifndef USB_AUDIO_CLASS_2
#define USB_AUDIO_CLASS_2		0x20
#endif

#define VERBLEVEL_DEFAULT 0	/* 0 gives lspci behaviour; 1, lsusb-0.9 */

#define CTRL_RETRIES	 2
#define CTRL_TIMEOUT	(5*1000)	/* milliseconds */

#define	HUB_STATUS_BYTELEN	3	/* max 3 bytes status = hub + 23 ports */

static const char procbususb[] = "/proc/bus/usb";
static unsigned int verblevel = VERBLEVEL_DEFAULT;
static int do_report_desc = 1;
static const char * const encryption_type[] = {
	"UNSECURE",
	"WIRED",
	"CCM_1",
	"RSA_1",
	"RESERVED"
};

static void dump_interface(libusb_device_handle *dev, const struct libusb_interface *interface);
static void dump_endpoint(libusb_device_handle *dev, const struct libusb_interface_descriptor *interface, const struct libusb_endpoint_descriptor *endpoint);
static void dump_audiocontrol_interface(libusb_device_handle *dev, const unsigned char *buf, int protocol);
static void dump_audiostreaming_interface(libusb_device_handle *dev, const unsigned char *buf, int protocol);
static void dump_midistreaming_interface(libusb_device_handle *dev, const unsigned char *buf);
static void dump_videocontrol_interface(libusb_device_handle *dev, const unsigned char *buf);
static void dump_videostreaming_interface(const unsigned char *buf);
static void dump_dfu_interface(const unsigned char *buf);
static char *dump_comm_descriptor(libusb_device_handle *dev, const unsigned char *buf, char *indent);
static void dump_hid_device(libusb_device_handle *dev, const struct libusb_interface_descriptor *interface, const unsigned char *buf);
static void dump_audiostreaming_endpoint(const unsigned char *buf, int protocol);
static void dump_midistreaming_endpoint(const unsigned char *buf);
static void dump_hub(const char *prefix, const unsigned char *p, int tt_type);
static void dump_ccid_device(const unsigned char *buf);

/* ---------------------------------------------------------------------- */

static unsigned int convert_le_u32 (const unsigned char *buf)
{
	return buf[0] | (buf[1] << 8) | (buf[2] << 16) | (buf[3] << 24);
}

/* ---------------------------------------------------------------------- */

/* workaround libusb API goofs:  "byte" should never be sign extended;
 * using "char" is trouble.  Likewise, sizes should never be negative.
 */

static inline int typesafe_control_msg(libusb_device_handle *dev,
	unsigned char requesttype, unsigned char request,
	int value, int idx,
	unsigned char *bytes, unsigned size, int timeout)
{
	int ret = libusb_control_transfer(dev, requesttype, request, value,
					idx, bytes, size, timeout);

	if (ret < 0)
		return -ret;
	else
		return ret;
}

#define usb_control_msg		typesafe_control_msg

/* ---------------------------------------------------------------------- */

int lprintf(unsigned int vl, const char *format, ...)
{
	va_list ap;
	int r;

	if (vl > verblevel)
		return 0;
	va_start(ap, format);
	r = vfprintf(stderr, format, ap);
	va_end(ap);
	if (!vl)
		exit(1);
	return r;
}

/* ---------------------------------------------------------------------- */

static int get_string(libusb_device_handle *dev, char *buf, size_t size, u_int8_t id)
{
	int ret;

	if (dev && id) {
		ret = libusb_get_string_descriptor_ascii(dev, id, (void *)buf, size);
		if (ret > 0)
			return ret;
	}
	buf[0] = 0;
	return 0;
}

static int get_class_string(char *buf, size_t size, u_int8_t cls)
{
	const char *cp;

	if (size < 1)
		return 0;
	*buf = 0;
	if (!(cp = names_class(cls)))
		return 0;
	return snprintf(buf, size, "%s", cp);
}

static int get_subclass_string(char *buf, size_t size, u_int8_t cls, u_int8_t subcls)
{
	const char *cp;

	if (size < 1)
		return 0;
	*buf = 0;
	if (!(cp = names_subclass(cls, subcls)))
		return 0;
	return snprintf(buf, size, "%s", cp);
}

static int get_protocol_string(char *buf, size_t size, u_int8_t cls, u_int8_t subcls, u_int8_t proto)
{
	const char *cp;

	if (size < 1)
		return 0;
	*buf = 0;
	if (!(cp = names_protocol(cls, subcls, proto)))
		return 0;
	return snprintf(buf, size, "%s", cp);
}

static int get_audioterminal_string(char *buf, size_t size, u_int16_t termt)
{
	const char *cp;

	if (size < 1)
		return 0;
	*buf = 0;
	if (!(cp = names_audioterminal(termt)))
		return 0;
	return snprintf(buf, size, "%s", cp);
}

static int get_videoterminal_string(char *buf, size_t size, u_int16_t termt)
{
	const char *cp;

	if (size < 1)
		return 0;
	*buf = 0;
	if (!(cp = names_videoterminal(termt)))
		return 0;
	return snprintf(buf, size, "%s", cp);
}

static const char *get_guid(const unsigned char *buf)
{
	static char guid[39];

	/* NOTE:  see RFC 4122 for more information about GUID/UUID
	 * structure.  The first fields fields are historically big
	 * endian numbers, dating from Apollo mc68000 workstations.
	 */
	sprintf(guid, "{%02x%02x%02x%02x"
			"-%02x%02x"
			"-%02x%02x"
			"-%02x%02x"
			"-%02x%02x%02x%02x%02x%02x}",
	       buf[0], buf[1], buf[2], buf[3],
	       buf[4], buf[5],
	       buf[6], buf[7],
	       buf[8], buf[9],
	       buf[10], buf[11], buf[12], buf[13], buf[14], buf[15]);
	return guid;
}

/* ---------------------------------------------------------------------- */

static void dump_bytes(const unsigned char *buf, unsigned int len)
{
	unsigned int i;

	for (i = 0; i < len; i++)
		printf(" %02x", buf[i]);
	printf("\n");
}

static void dump_junk(const unsigned char *buf, const char *indent, unsigned int len)
{
	unsigned int i;

	if (buf[0] <= len)
		return;
	printf("%sjunk at descriptor end:", indent);
	for (i = len; i < buf[0]; i++)
		printf(" %02x", buf[i]);
	printf("\n");
}

/*
 * General config descriptor dump
 */

static void dump_device(
	libusb_device_handle *dev,
	struct libusb_device_descriptor *descriptor
)
{
	char vendor[128], product[128];
	char cls[128], subcls[128], proto[128];
	char mfg[128], prod[128], serial[128];

	get_vendor_string(vendor, sizeof(vendor), descriptor->idVendor);
	get_product_string(product, sizeof(product),
			descriptor->idVendor, descriptor->idProduct);
	get_class_string(cls, sizeof(cls), descriptor->bDeviceClass);
	get_subclass_string(subcls, sizeof(subcls),
			descriptor->bDeviceClass, descriptor->bDeviceSubClass);
	get_protocol_string(proto, sizeof(proto), descriptor->bDeviceClass,
			descriptor->bDeviceSubClass, descriptor->bDeviceProtocol);
	get_string(dev, mfg, sizeof(mfg), descriptor->iManufacturer);
	get_string(dev, prod, sizeof(prod), descriptor->iProduct);
	get_string(dev, serial, sizeof(serial), descriptor->iSerialNumber);
	printf("Device Descriptor:\n"
	       "  bLength             %5u\n"
	       "  bDescriptorType     %5u\n"
	       "  bcdUSB              %2x.%02x\n"
	       "  bDeviceClass        %5u %s\n"
	       "  bDeviceSubClass     %5u %s\n"
	       "  bDeviceProtocol     %5u %s\n"
	       "  bMaxPacketSize0     %5u\n"
	       "  idVendor           0x%04x %s\n"
	       "  idProduct          0x%04x %s\n"
	       "  bcdDevice           %2x.%02x\n"
	       "  iManufacturer       %5u %s\n"
	       "  iProduct            %5u %s\n"
	       "  iSerial             %5u %s\n"
	       "  bNumConfigurations  %5u\n",
	       descriptor->bLength, descriptor->bDescriptorType,
	       descriptor->bcdUSB >> 8, descriptor->bcdUSB & 0xff,
	       descriptor->bDeviceClass, cls,
	       descriptor->bDeviceSubClass, subcls,
	       descriptor->bDeviceProtocol, proto,
	       descriptor->bMaxPacketSize0,
	       descriptor->idVendor, vendor, descriptor->idProduct, product,
	       descriptor->bcdDevice >> 8, descriptor->bcdDevice & 0xff,
	       descriptor->iManufacturer, mfg,
	       descriptor->iProduct, prod,
	       descriptor->iSerialNumber, serial,
	       descriptor->bNumConfigurations);
}

static void dump_wire_adapter(const unsigned char *buf)
{

	printf("      Wire Adapter Class Descriptor:\n"
	       "        bLength             %5u\n"
	       "        bDescriptorType     %5u\n"
	       "        bcdWAVersion        %2x.%02x\n"
	       "	 bNumPorts	     %5u\n"
	       "	 bmAttributes	     %5u\n"
	       "	 wNumRPRipes	     %5u\n"
	       "	 wRPipeMaxBlock	     %5u\n"
	       "	 bRPipeBlockSize     %5u\n"
	       "	 bPwrOn2PwrGood	     %5u\n"
	       "	 bNumMMCIEs	     %5u\n"
	       "	 DeviceRemovable     %5u\n",
	       buf[0], buf[1], buf[3], buf[2], buf[4], buf[5],
	       (buf[6] | buf[7] << 8),
	       (buf[8] | buf[9] << 8),
	       buf[10], buf[11], buf[12], buf[13]);
}

static void dump_rc_interface(const unsigned char *buf)
{
	printf("      Radio Control Interface Class Descriptor:\n"
	       "        bLength             %5u\n"
	       "        bDescriptorType     %5u\n"
	       "        bcdRCIVersion       %2x.%02x\n",
	       buf[0], buf[1], buf[3], buf[2]);

}

static void dump_security(const unsigned char *buf)
{
	printf("    Security Descriptor:\n"
	       "      bLength             %5u\n"
	       "      bDescriptorType     %5u\n"
	       "      wTotalLength        %5u\n"
	       "      bNumEncryptionTypes %5u\n",
	       buf[0], buf[1], (buf[3] << 8 | buf[2]), buf[4]);
}

static void dump_encryption_type(const unsigned char *buf)
{
	int b_encryption_type = buf[2] & 0x4;

	printf("    Encryption Type Descriptor:\n"
	       "      bLength             %5u\n"
	       "      bDescriptorType     %5u\n"
	       "      bEncryptionType     %5u %s\n"
	       "      bEncryptionValue    %5u\n"
	       "      bAuthKeyIndex       %5u\n",
	       buf[0], buf[1], buf[2],
	       encryption_type[b_encryption_type], buf[3], buf[4]);
}

static void dump_association(libusb_device_handle *dev, const unsigned char *buf)
{
	char cls[128], subcls[128], proto[128];
	char func[128];

	get_class_string(cls, sizeof(cls), buf[4]);
	get_subclass_string(subcls, sizeof(subcls), buf[4], buf[5]);
	get_protocol_string(proto, sizeof(proto), buf[4], buf[5], buf[6]);
	get_string(dev, func, sizeof(func), buf[7]);
	printf("    Interface Association:\n"
	       "      bLength             %5u\n"
	       "      bDescriptorType     %5u\n"
	       "      bFirstInterface     %5u\n"
	       "      bInterfaceCount     %5u\n"
	       "      bFunctionClass      %5u %s\n"
	       "      bFunctionSubClass   %5u %s\n"
	       "      bFunctionProtocol   %5u %s\n"
	       "      iFunction           %5u %s\n",
	       buf[0], buf[1],
	       buf[2], buf[3],
	       buf[4], cls,
	       buf[5], subcls,
	       buf[6], proto,
	       buf[7], func);
}

static void dump_config(libusb_device_handle *dev, struct libusb_config_descriptor *config)
{
	char cfg[128];
	int i;

	get_string(dev, cfg, sizeof(cfg), config->iConfiguration);
	printf("  Configuration Descriptor:\n"
	       "    bLength             %5u\n"
	       "    bDescriptorType     %5u\n"
	       "    wTotalLength        %5u\n"
	       "    bNumInterfaces      %5u\n"
	       "    bConfigurationValue %5u\n"
	       "    iConfiguration      %5u %s\n"
	       "    bmAttributes         0x%02x\n",
	       config->bLength, config->bDescriptorType,
	       le16_to_cpu(config->wTotalLength),
	       config->bNumInterfaces, config->bConfigurationValue,
	       config->iConfiguration,
	       cfg, config->bmAttributes);
	if (!(config->bmAttributes & 0x80))
		printf("      (Missing must-be-set bit!)\n");
	if (config->bmAttributes & 0x40)
		printf("      Self Powered\n");
	else
		printf("      (Bus Powered)\n");
	if (config->bmAttributes & 0x20)
		printf("      Remote Wakeup\n");
	if (config->bmAttributes & 0x10)
		printf("      Battery Powered\n");
	printf("    MaxPower            %5umA\n", config->MaxPower * 2);

	/* avoid re-ordering or hiding descriptors for display */
	if (config->extra_length) {
		int		size = config->extra_length;
		const unsigned char	*buf = config->extra;

		while (size >= 2) {
			if (buf[0] < 2) {
				dump_junk(buf, "        ", size);
				break;
			}
			switch (buf[1]) {
			case USB_DT_OTG:
				/* handled separately */
				break;
			case USB_DT_INTERFACE_ASSOCIATION:
				dump_association(dev, buf);
				break;
			case USB_DT_SECURITY:
				dump_security(buf);
				break;
			case USB_DT_ENCRYPTION_TYPE:
				dump_encryption_type(buf);
				break;
			default:
				/* often a misplaced class descriptor */
				printf("    ** UNRECOGNIZED: ");
				dump_bytes(buf, buf[0]);
				break;
			}
			size -= buf[0];
			buf += buf[0];
		}
	}
	for (i = 0 ; i < config->bNumInterfaces ; i++)
		dump_interface(dev, &config->interface[i]);
}

static void dump_altsetting(libusb_device_handle *dev, const struct libusb_interface_descriptor *interface)
{
	char cls[128], subcls[128], proto[128];
	char ifstr[128];

	const unsigned char *buf;
	unsigned size, i;

	get_class_string(cls, sizeof(cls), interface->bInterfaceClass);
	get_subclass_string(subcls, sizeof(subcls), interface->bInterfaceClass, interface->bInterfaceSubClass);
	get_protocol_string(proto, sizeof(proto), interface->bInterfaceClass, interface->bInterfaceSubClass, interface->bInterfaceProtocol);
	get_string(dev, ifstr, sizeof(ifstr), interface->iInterface);
	printf("    Interface Descriptor:\n"
	       "      bLength             %5u\n"
	       "      bDescriptorType     %5u\n"
	       "      bInterfaceNumber    %5u\n"
	       "      bAlternateSetting   %5u\n"
	       "      bNumEndpoints       %5u\n"
	       "      bInterfaceClass     %5u %s\n"
	       "      bInterfaceSubClass  %5u %s\n"
	       "      bInterfaceProtocol  %5u %s\n"
	       "      iInterface          %5u %s\n",
	       interface->bLength, interface->bDescriptorType, interface->bInterfaceNumber,
	       interface->bAlternateSetting, interface->bNumEndpoints, interface->bInterfaceClass, cls,
	       interface->bInterfaceSubClass, subcls, interface->bInterfaceProtocol, proto,
	       interface->iInterface, ifstr);

	/* avoid re-ordering or hiding descriptors for display */
	if (interface->extra_length) {
		size = interface->extra_length;
		buf = interface->extra;
		while (size >= 2 * sizeof(u_int8_t)) {
			if (buf[0] < 2) {
				dump_junk(buf, "      ", size);
				break;
			}

			switch (buf[1]) {

			/* This is the polite way to provide class specific
			 * descriptors: explicitly tagged, using common class
			 * spec conventions.
			 */
			case USB_DT_CS_DEVICE:
			case USB_DT_CS_INTERFACE:
				switch (interface->bInterfaceClass) {
				case LIBUSB_CLASS_AUDIO:
					switch (interface->bInterfaceSubClass) {
					case 1:
						dump_audiocontrol_interface(dev, buf, interface->bInterfaceProtocol);
						break;
					case 2:
						dump_audiostreaming_interface(dev, buf, interface->bInterfaceProtocol);
						break;
					case 3:
						dump_midistreaming_interface(dev, buf);
						break;
					default:
						goto dump;
					}
					break;
				case LIBUSB_CLASS_COMM:
					dump_comm_descriptor(dev, buf,
						"      ");
					break;
				case USB_CLASS_VIDEO:
					switch (interface->bInterfaceSubClass) {
					case 1:
						dump_videocontrol_interface(dev, buf);
						break;
					case 2:
						dump_videostreaming_interface(buf);
						break;
					default:
						goto dump;
					}
					break;
				case USB_CLASS_APPLICATION:
					switch (interface->bInterfaceSubClass) {
					case 1:
						dump_dfu_interface(buf);
						break;
					default:
						goto dump;
					}
					break;
				case LIBUSB_CLASS_HID:
					dump_hid_device(dev, interface, buf);
					break;
				case USB_CLASS_CCID:
					dump_ccid_device(buf);
					break;
				default:
					goto dump;
				}
				break;

			/* This is the ugly way:  implicitly tagged,
			 * each class could redefine the type IDs.
			 */
			default:
				switch (interface->bInterfaceClass) {
				case LIBUSB_CLASS_HID:
					dump_hid_device(dev, interface, buf);
					break;
				case USB_CLASS_CCID:
					dump_ccid_device(buf);
					break;
				case 0xe0:	/* wireless */
					switch (interface->bInterfaceSubClass) {
					case 1:
						switch (interface->bInterfaceProtocol) {
						case 2:
							dump_rc_interface(buf);
							break;
						default:
							goto dump;
						}
						break;
					case 2:
						dump_wire_adapter(buf);
						break;
					default:
						goto dump;
					}
					break;
				default:
					/* ... not everything is class-specific */
					switch (buf[1]) {
					case USB_DT_OTG:
						/* handled separately */
						break;
					case USB_DT_INTERFACE_ASSOCIATION:
						dump_association(dev, buf);
						break;
					default:
dump:
						/* often a misplaced class descriptor */
						printf("      ** UNRECOGNIZED: ");
						dump_bytes(buf, buf[0]);
						break;
					}
				}
			}
			size -= buf[0];
			buf += buf[0];
		}
	}

	for (i = 0 ; i < interface->bNumEndpoints ; i++)
		dump_endpoint(dev, interface, &interface->endpoint[i]);
}

static void dump_interface(libusb_device_handle *dev, const struct libusb_interface *interface)
{
	int i;

	for (i = 0; i < interface->num_altsetting; i++)
		dump_altsetting(dev, &interface->altsetting[i]);
}

static void dump_pipe_desc(const unsigned char *buf)
{
	static const char *pipe_name[] = {
		"Reserved",
		"Command pipe",
		"Status pipe",
		"Data-in pipe",
		"Data-out pipe",
		[5 ... 0xDF] = "Reserved",
		[0xE0 ... 0xEF] = "Vendor specific",
		[0xF0 ... 0xFF] = "Reserved",
	};
	
	if (buf[0] == 4 && buf[1] == 0x24) {
		printf("        %s (0x%02x)\n", pipe_name[buf[2]], buf[2]);
	} else {
		printf("        INTERFACE CLASS: ");
		dump_bytes(buf, buf[0]);
	}
}

static void dump_endpoint(libusb_device_handle *dev, const struct libusb_interface_descriptor *interface, const struct libusb_endpoint_descriptor *endpoint)
{
	static const char * const typeattr[] = {
		"Control",
		"Isochronous",
		"Bulk",
		"Interrupt"
	};
	static const char * const syncattr[] = {
		"None",
		"Asynchronous",
		"Adaptive",
		"Synchronous"
	};
	static const char * const usage[] = {
		"Data",
		"Feedback",
		"Implicit feedback Data",
		"(reserved)"
	};
	static const char * const hb[] = { "1x", "2x", "3x", "(?\?)" };
	const unsigned char *buf;
	unsigned size;
	unsigned wmax = le16_to_cpu(endpoint->wMaxPacketSize);

	printf("      Endpoint Descriptor:\n"
	       "        bLength             %5u\n"
	       "        bDescriptorType     %5u\n"
	       "        bEndpointAddress     0x%02x  EP %u %s\n"
	       "        bmAttributes        %5u\n"
	       "          Transfer Type            %s\n"
	       "          Synch Type               %s\n"
	       "          Usage Type               %s\n"
	       "        wMaxPacketSize     0x%04x  %s %d bytes\n"
	       "        bInterval           %5u\n",
	       endpoint->bLength,
	       endpoint->bDescriptorType,
	       endpoint->bEndpointAddress,
	       endpoint->bEndpointAddress & 0x0f,
	       (endpoint->bEndpointAddress & 0x80) ? "IN" : "OUT",
	       endpoint->bmAttributes,
	       typeattr[endpoint->bmAttributes & 3],
	       syncattr[(endpoint->bmAttributes >> 2) & 3],
	       usage[(endpoint->bmAttributes >> 4) & 3],
	       wmax, hb[(wmax >> 11) & 3], wmax & 0x7ff,
	       endpoint->bInterval);
	/* only for audio endpoints */
	if (endpoint->bLength == 9)
		printf("        bRefresh            %5u\n"
		       "        bSynchAddress       %5u\n",
		       endpoint->bRefresh, endpoint->bSynchAddress);

	/* avoid re-ordering or hiding descriptors for display */
	if (endpoint->extra_length) {
		size = endpoint->extra_length;
		buf = endpoint->extra;
		while (size >= 2 * sizeof(u_int8_t)) {
			if (buf[0] < 2) {
				dump_junk(buf, "        ", size);
				break;
			}
			switch (buf[1]) {
			case USB_DT_CS_ENDPOINT:
				if (interface->bInterfaceClass == 1 && interface->bInterfaceSubClass == 2)
					dump_audiostreaming_endpoint(buf, interface->bInterfaceProtocol);
				else if (interface->bInterfaceClass == 1 && interface->bInterfaceSubClass == 3)
					dump_midistreaming_endpoint(buf);
				break;
			case USB_DT_CS_INTERFACE:
				/* MISPLACED DESCRIPTOR ... less indent */
				switch (interface->bInterfaceClass) {
				case LIBUSB_CLASS_COMM:
				case LIBUSB_CLASS_DATA:	/* comm data */
					dump_comm_descriptor(dev, buf,
						"      ");
					break;
				case LIBUSB_CLASS_MASS_STORAGE:
					dump_pipe_desc(buf);
					break;
				default:
					printf("        INTERFACE CLASS: ");
					dump_bytes(buf, buf[0]);
				}
				break;
			case USB_DT_CS_DEVICE:
				/* MISPLACED DESCRIPTOR ... less indent */
				switch (interface->bInterfaceClass) {
				case USB_CLASS_CCID:
					dump_ccid_device(buf);
					break;
				default:
					printf("        DEVICE CLASS: ");
					dump_bytes(buf, buf[0]);
				}
				break;
			case USB_DT_OTG:
				/* handled separately */
				break;
			case USB_DT_INTERFACE_ASSOCIATION:
				dump_association(dev, buf);
				break;
			case USB_DT_SS_ENDPOINT_COMP:
				printf("        bMaxBurst %15u\n", buf[2]);
				/* Print bulk streams info or isoc "Mult" */
				if ((endpoint->bmAttributes & 3) == 2 &&
						(buf[3] & 0x1f))
					printf("        MaxStreams %14u\n",
							(unsigned) 1 << buf[3]);
				if ((endpoint->bmAttributes & 3) == 1 &&
						(buf[3] & 0x3))
					printf("        Mult %20u\n",
							buf[3] & 0x3);
				break;
			default:
				/* often a misplaced class descriptor */
				printf("        ** UNRECOGNIZED: ");
				dump_bytes(buf, buf[0]);
				break;
			}
			size -= buf[0];
			buf += buf[0];
		}
	}
}

static void dump_unit(unsigned int data, unsigned int len)
{
	char *systems[5] = { "None", "SI Linear", "SI Rotation",
			"English Linear", "English Rotation" };

	char *units[5][8] = {
		{ "None", "None", "None", "None", "None",
				"None", "None", "None" },
		{ "None", "Centimeter", "Gram", "Seconds", "Kelvin",
				"Ampere", "Candela", "None" },
		{ "None", "Radians",    "Gram", "Seconds", "Kelvin",
				"Ampere", "Candela", "None" },
		{ "None", "Inch",       "Slug", "Seconds", "Fahrenheit",
				"Ampere", "Candela", "None" },
		{ "None", "Degrees",    "Slug", "Seconds", "Fahrenheit",
				"Ampere", "Candela", "None" },
	};

	unsigned int i;
	unsigned int sys;
	int earlier_unit = 0;

	/* First nibble tells us which system we're in. */
	sys = data & 0xf;
	data >>= 4;

	if (sys > 4) {
		if (sys == 0xf)
			printf("System: Vendor defined, Unit: (unknown)\n");
		else
			printf("System: Reserved, Unit: (unknown)\n");
		return;
	} else {
		printf("System: %s, Unit: ", systems[sys]);
	}
	for (i = 1 ; i < len * 2 ; i++) {
		char nibble = data & 0xf;
		data >>= 4;
		if (nibble != 0) {
			if (earlier_unit++ > 0)
				printf("*");
			printf("%s", units[sys][i]);
			if (nibble != 1) {
				/* This is a _signed_ nibble(!) */

				int val = nibble & 0x7;
				if (nibble & 0x08)
					val = -((0x7 & ~val) + 1);
				printf("^%d", val);
			}
		}
	}
	if (earlier_unit == 0)
		printf("(None)");
	printf("\n");
}

/* ---------------------------------------------------------------------- */

/*
 * Audio Class descriptor dump
 */

struct bmcontrol {
	const char *name;
	unsigned int bit;
};

static const struct bmcontrol uac2_interface_header_bmcontrols[] = {
	{ "Latency control",	0 },
	{ NULL }
};

static const struct bmcontrol uac_fu_bmcontrols[] = {
	{ "Mute",		0 },
	{ "Volume",		1 },
	{ "Bass",		2 },
	{ "Mid",		3 },
	{ "Treble",		4 },
	{ "Graphic Equalizer",	5 },
	{ "Automatic Gain",	6 },
	{ "Delay",		7 },
	{ "Bass Boost",		8 },
	{ "Loudness",		9 },
	{ "Input gain",		10 },
	{ "Input gain pad",	11 },
	{ "Phase inverter",	12 },
	{ NULL }
};

static const struct bmcontrol uac2_input_term_bmcontrols[] = {
	{ "Copy Protect",	0 },
	{ "Connector",		1 },
	{ "Overload",		2 },
	{ "Cluster",		3 },
	{ "Underflow",		4 },
	{ "Overflow",		5 },
	{ NULL }
};

static const struct bmcontrol uac2_output_term_bmcontrols[] = {
	{ "Copy Protect",	0 },
	{ "Connector",		1 },
	{ "Overload",		2 },
	{ "Underflow",		3 },
	{ "Overflow",		4 },
	{ NULL }
};

static const struct bmcontrol uac2_mixer_unit_bmcontrols[] = {
	{ "Cluster",		0 },
	{ "Underflow",		1 },
	{ "Overflow",		2 },
	{ NULL }
};

static const struct bmcontrol uac2_extension_unit_bmcontrols[] = {
	{ "Enable",		0 },
	{ "Cluster",		1 },
	{ "Underflow",		2 },
	{ "Overflow",		3 },
	{ NULL }
};

static const struct bmcontrol uac2_clock_source_bmcontrols[] = {
	{ "Clock Frequency",	0 },
	{ "Clock Validity",	1 },
	{ NULL }
};

static const struct bmcontrol uac2_clock_selector_bmcontrols[] = {
	{ "Clock Selector",	0 },
	{ NULL }
};

static const struct bmcontrol uac2_clock_multiplier_bmcontrols[] = {
	{ "Clock Numerator",	0 },
	{ "Clock Denominator",	1 },
	{ NULL }
};

static const struct bmcontrol uac2_selector_bmcontrols[] = {
	{ "Selector",	0 },
	{ NULL }
};

static void dump_audio_bmcontrols(const char *prefix, int bmcontrols, const struct bmcontrol *list, int protocol)
{
	while (list->name) {
		switch (protocol) {
		case USB_AUDIO_CLASS_1:
			if (bmcontrols & (1 << list->bit))
				printf("%s%s Control\n", prefix, list->name);

			break;

		case USB_AUDIO_CLASS_2: {
			const char * const ctrl_type[] = { "read-only", "ILLEGAL (0b10)", "read/write" };
			int ctrl = (bmcontrols >> (list->bit * 2)) & 0x3;

			if (ctrl)
				printf("%s%s Control (%s)\n", prefix, list->name, ctrl_type[ctrl-1]);

			break;
		}

		} /* switch */

		list++;
	}
}

static const char * const chconfig_uac2[] = {
	"Front Left (FL)", "Front Right (FR)", "Front Center (FC)", "Low Frequency Effects (LFE)",
	"Back Left (BL)", "Back Right (BR)", "Front Left of Center (FLC)", "Front Right of Center (FRC)", "Back Center (BC)",
	"Side Left (SL)", "Side Right (SR)",
	"Top Center (TC)", "Top Front Left (TFL)", "Top Front Center (TFC)", "Top Front Right (TFR)", "Top Back Left (TBL)",
	"Top Back Center (TBC)", "Top Back Right (TBR)", "Top Front Left of Center (TFLC)", "Top Front Right of Center (TFRC)",
	"Left Low Frequency Effects (LLFE)", "Right Low Frequency Effects (RLFE)",
	"Top Side Left (TSL)", "Top Side Right (TSR)", "Bottom Center (BC)",
	"Back Left of Center (BLC)", "Back Right of Center (BRC)"
};

static void dump_audiocontrol_interface(libusb_device_handle *dev, const unsigned char *buf, int protocol)
{
	static const char * const chconfig[] = {
		"Left Front (L)", "Right Front (R)", "Center Front (C)", "Low Freqency Enhancement (LFE)",
		"Left Surround (LS)", "Right Surround (RS)", "Left of Center (LC)", "Right of Center (RC)",
		"Surround (S)", "Side Left (SL)", "Side Right (SR)", "Top (T)"
	};
	static const char * const clock_source_attrs[] = {
		"External", "Internal fixed", "Internal variable", "Internal programmable"
	};
	unsigned int i, chcfg, j, k, N, termt, subtype;
	char chnames[128], term[128], termts[128];

	if (buf[1] != USB_DT_CS_INTERFACE)
		printf("      Warning: Invalid descriptor\n");
	else if (buf[0] < 3)
		printf("      Warning: Descriptor too short\n");
	printf("      AudioControl Interface Descriptor:\n"
	       "        bLength             %5u\n"
	       "        bDescriptorType     %5u\n"
	       "        bDescriptorSubtype  %5u ",
	       buf[0], buf[1], buf[2]);

	/*
	 * This is an utter mess - UAC2 defines some bDescriptorSubtype differently, so we have to do some ugly remapping here:
	 *
	 * bDescriptorSubtype		UAC1			UAC2
	 * ------------------------------------------------------------------------
	 * 0x07				PROCESSING_UNIT		EFFECT_UNIT
	 * 0x08				EXTENSION_UNIT		PROCESSING_UNIT
	 * 0x09				-			EXTENSION_UNIT
	 *
	 */

	if (protocol == USB_AUDIO_CLASS_2)
		switch(buf[2]) {
		case 0x07: subtype = 0xf0; break; /* effect unit */
		case 0x08: subtype = 0x07; break; /* processing unit */
		case 0x09: subtype = 0x08; break; /* extension unit */
		default: subtype = buf[2]; break; /* everything else is identical */
		}
	else
		subtype = buf[2];

	switch (subtype) {
	case 0x01:  /* HEADER */
		printf("(HEADER)\n");
		switch (protocol) {
		case USB_AUDIO_CLASS_1:
			if (buf[0] < 8+buf[7])
				printf("      Warning: Descriptor too short\n");
			printf("        bcdADC              %2x.%02x\n"
			       "        wTotalLength        %5u\n"
			       "        bInCollection       %5u\n",
			       buf[4], buf[3], buf[5] | (buf[6] << 8), buf[7]);
			for (i = 0; i < buf[7]; i++)
				printf("        baInterfaceNr(%2u)   %5u\n", i, buf[8+i]);
			dump_junk(buf, "        ", 8+buf[7]);
			break;
		case USB_AUDIO_CLASS_2:
			if (buf[0] < 9)
				printf("      Warning: Descriptor too short\n");
			printf("        bcdADC              %2x.%02x\n"
			       "        bCategory           %5u\n"
			       "        wTotalLength        %5u\n"
			       "        bmControl            0x%02x\n",
			       buf[4], buf[3], buf[5], buf[6] | (buf[7] << 8), buf[8]);
			dump_audio_bmcontrols("          ", buf[8], uac2_interface_header_bmcontrols, protocol);
			break;
		}
		break;

	case 0x02:  /* INPUT_TERMINAL */
		printf("(INPUT_TERMINAL)\n");
		termt = buf[4] | (buf[5] << 8);
		get_audioterminal_string(termts, sizeof(termts), termt);

		switch (protocol) {
		case USB_AUDIO_CLASS_1:
			get_string(dev, chnames, sizeof(chnames), buf[10]);
			get_string(dev, term, sizeof(term), buf[11]);
			if (buf[0] < 12)
				printf("      Warning: Descriptor too short\n");
			chcfg = buf[8] | (buf[9] << 8);
			printf("        bTerminalID         %5u\n"
			       "        wTerminalType      0x%04x %s\n"
			       "        bAssocTerminal      %5u\n"
			       "        bNrChannels         %5u\n"
			       "        wChannelConfig     0x%04x\n",
			       buf[3], termt, termts, buf[6], buf[7], chcfg);
			for (i = 0; i < 12; i++)
				if ((chcfg >> i) & 1)
					printf("          %s\n", chconfig[i]);
			printf("        iChannelNames       %5u %s\n"
			       "        iTerminal           %5u %s\n",
			       buf[10], chnames, buf[11], term);
			dump_junk(buf, "        ", 12);
			break;
		case USB_AUDIO_CLASS_2:
			get_string(dev, chnames, sizeof(chnames), buf[13]);
			get_string(dev, term, sizeof(term), buf[16]);
			if (buf[0] < 17)
				printf("      Warning: Descriptor too short\n");
			chcfg = buf[9] | (buf[10] << 8) | (buf[11] << 16) | (buf[12] << 24);
			printf("        bTerminalID         %5u\n"
			       "        wTerminalType      0x%04x %s\n"
			       "        bAssocTerminal      %5u\n"
			       "        bCSourceID          %5d\n"
			       "        bNrChannels         %5u\n"
			       "        bmChannelConfig   0x%08x\n",
			       buf[3], termt, termts, buf[6], buf[7], buf[8], chcfg);
			for (i = 0; i < 26; i++)
				if ((chcfg >> i) & 1)
					printf("          %s\n", chconfig_uac2[i]);
			printf("        bmControls    0x%04x\n", buf[14] | (buf[15] << 8));
			dump_audio_bmcontrols("          ", buf[14] | (buf[15] << 8), uac2_input_term_bmcontrols, protocol);
			printf("        iChannelNames       %5u %s\n"
			       "        iTerminal           %5u %s\n",
			       buf[13], chnames, buf[16], term);
			dump_junk(buf, "        ", 17);
			break;
		} /* switch (protocol) */

		break;

	case 0x03:  /* OUTPUT_TERMINAL */
		printf("(OUTPUT_TERMINAL)\n");
		switch (protocol) {
		case USB_AUDIO_CLASS_1:
			get_string(dev, term, sizeof(term), buf[8]);
			termt = buf[4] | (buf[5] << 8);
			get_audioterminal_string(termts, sizeof(termts), termt);
			if (buf[0] < 9)
				printf("      Warning: Descriptor too short\n");
			printf("        bTerminalID         %5u\n"
			       "        wTerminalType      0x%04x %s\n"
			       "        bAssocTerminal      %5u\n"
			       "        bSourceID           %5u\n"
			       "        iTerminal           %5u %s\n",
			       buf[3], termt, termts, buf[6], buf[7], buf[8], term);
			dump_junk(buf, "        ", 9);
			break;
		case USB_AUDIO_CLASS_2:
			get_string(dev, term, sizeof(term), buf[11]);
			termt = buf[4] | (buf[5] << 8);
			get_audioterminal_string(termts, sizeof(termts), termt);
			if (buf[0] < 12)
				printf("      Warning: Descriptor too short\n");
			printf("        bTerminalID         %5u\n"
			       "        wTerminalType      0x%04x %s\n"
			       "        bAssocTerminal      %5u\n"
			       "        bSourceID           %5u\n"
			       "        bCSourceID          %5u\n"
			       "        bmControls         0x%04x\n",
			       buf[3], termt, termts, buf[6], buf[7], buf[8], buf[9] | (buf[10] << 8));
			dump_audio_bmcontrols("          ", buf[9] | (buf[10] << 8), uac2_output_term_bmcontrols, protocol);
			printf("        iTerminal           %5u %s\n", buf[11], term);
			dump_junk(buf, "        ", 12);
			break;
		} /* switch (protocol) */

		break;

	case 0x04:  /* MIXER_UNIT */
		printf("(MIXER_UNIT)\n");

		switch (protocol) {
		case USB_AUDIO_CLASS_1:
			j = buf[4];
			k = buf[j+5];
			if (j == 0 || k == 0) {
				printf("      Warning: mixer with %5u input and %5u output channels.\n", j, k);
				N = 0;
			} else {
				N = 1+(j*k-1)/8;
			}
			get_string(dev, chnames, sizeof(chnames), buf[8+j]);
			get_string(dev, term, sizeof(term), buf[9+j+N]);
			if (buf[0] < 10+j+N)
				printf("      Warning: Descriptor too short\n");
			chcfg = buf[6+j] | (buf[7+j] << 8);
			printf("        bUnitID             %5u\n"
			       "        bNrInPins           %5u\n",
			       buf[3], buf[4]);
			for (i = 0; i < j; i++)
				printf("        baSourceID(%2u)      %5u\n", i, buf[5+i]);
			printf("        bNrChannels         %5u\n"
			       "        wChannelConfig     0x%04x\n",
			       buf[5+j], chcfg);
			for (i = 0; i < 12; i++)
				if ((chcfg >> i) & 1)
					printf("          %s\n", chconfig[i]);
			printf("        iChannelNames       %5u %s\n",
			       buf[8+j], chnames);
			for (i = 0; i < N; i++)
				printf("        bmControls         0x%02x\n", buf[9+j+i]);
			printf("        iMixer              %5u %s\n", buf[9+j+N], term);
			dump_junk(buf, "        ", 10+j+N);
			break;

		case USB_AUDIO_CLASS_2:
			j = buf[4];
			k = buf[0] - 13 - j;
			get_string(dev, chnames, sizeof(chnames), buf[10+j]);
			get_string(dev, term, sizeof(term), buf[12+j+k]);
			chcfg =  buf[6+j] | (buf[7+j] << 8) | (buf[8+j] << 16) | (buf[9+j] << 24);

			printf("        bUnitID             %5u\n"
			       "        bNrPins             %5u\n",
			       buf[3], buf[4]);
			for (i = 0; i < j; i++)
				printf("        baSourceID(%2u)      %5u\n", i, buf[5+i]);
			printf("        bNrChannels         %5u\n"
			       "        bmChannelConfig    0x%08x\n", buf[5+j], chcfg);
			for (i = 0; i < 26; i++)
				if ((chcfg >> i) & 1)
					printf("          %s\n", chconfig_uac2[i]);
			printf("        iChannelNames       %5u %s\n", buf[10+j], chnames);

			N = 0;
			for (i = 0; i < k; i++)
				N |= buf[11+j+i] << (i * 8);

			dump_bytes(buf+11+j, k);

			printf("        bmControls         %02x\n", buf[11+j+k]);
			dump_audio_bmcontrols("          ", buf[11+j+k], uac2_mixer_unit_bmcontrols, protocol);

			printf("        iMixer             %5u %s\n", buf[12+j+k], term);
			dump_junk(buf, "        ", 13+j+k);
			break;
		} /* switch (protocol) */
		break;

	case 0x05:  /* SELECTOR_UNIT */
		printf("(SELECTOR_UNIT)\n");
		switch (protocol) {
		case USB_AUDIO_CLASS_1:
			if (buf[0] < 6+buf[4])
				printf("      Warning: Descriptor too short\n");
			get_string(dev, term, sizeof(term), buf[5+buf[4]]);

			printf("        bUnitID             %5u\n"
			       "        bNrInPins           %5u\n",
			       buf[3], buf[4]);
			for (i = 0; i < buf[4]; i++)
				printf("        baSource(%2u)        %5u\n", i, buf[5+i]);
			printf("        iSelector           %5u %s\n",
			       buf[5+buf[4]], term);
			dump_junk(buf, "        ", 6+buf[4]);
			break;
		case USB_AUDIO_CLASS_2:
			if (buf[0] < 7+buf[4])
				printf("      Warning: Descriptor too short\n");
			get_string(dev, term, sizeof(term), buf[6+buf[4]]);

			printf("        bUnitID             %5u\n"
			       "        bNrInPins           %5u\n",
			       buf[3], buf[4]);
			for (i = 0; i < buf[4]; i++)
				printf("        baSource(%2u)        %5u\n", i, buf[5+i]);
			printf("        bmControls           0x%02x\n", buf[5+buf[4]]);
			dump_audio_bmcontrols("          ", buf[5+buf[4]], uac2_selector_bmcontrols, protocol);
			printf("        iSelector           %5u %s\n",
			       buf[6+buf[4]], term);
			dump_junk(buf, "        ", 7+buf[4]);
			break;
		} /* switch (protocol) */

		break;

	case 0x06:  /* FEATURE_UNIT */
		printf("(FEATURE_UNIT)\n");

		switch (protocol) {
		case USB_AUDIO_CLASS_1:
			j = buf[5];
			if (!j)
				j = 1;
			k = (buf[0] - 7) / j;
			if (buf[0] < 7+buf[5]*k)
				printf("      Warning: Descriptor too short\n");
			get_string(dev, term, sizeof(term), buf[6+buf[5]*k]);
			printf("        bUnitID             %5u\n"
			       "        bSourceID           %5u\n"
			       "        bControlSize        %5u\n",
			       buf[3], buf[4], buf[5]);
			for (i = 0; i < k; i++) {
				chcfg = buf[6+buf[5]*i];
				if (buf[5] > 1)
					chcfg |= (buf[7+buf[5]*i] << 8);
				for (j = 0; j < buf[5]; j++)
					printf("        bmaControls(%2u)      0x%02x\n", i, buf[6+buf[5]*i+j]);

				dump_audio_bmcontrols("          ", chcfg, uac_fu_bmcontrols, protocol);
			}
			printf("        iFeature            %5u %s\n", buf[6+buf[5]*k], term);
			dump_junk(buf, "        ", 7+buf[5]*k);
			break;
		case USB_AUDIO_CLASS_2:
			if (buf[0] < 10)
				printf("      Warning: Descriptor too short\n");
			k = (buf[0] - 6) / 4;
			printf("        bUnitID             %5u\n"
			       "        bSourceID           %5u\n",
			       buf[3], buf[4]);
			for (i = 0; i < k; i++) {
				chcfg = buf[5+(4*i)] |
					buf[6+(4*i)] << 8 |
					buf[7+(4*i)] << 16 |
					buf[8+(4*i)] << 24;
				printf("        bmaControls(%2u)      0x%08x\n", i, chcfg);
				dump_audio_bmcontrols("          ", chcfg, uac_fu_bmcontrols, protocol);
			}
			get_string(dev, term, sizeof(term), buf[5+(k*4)]);
			printf("        iFeature            %5u %s\n", buf[5+(k*4)], term);
			dump_junk(buf, "        ", 6+(k*4));
			break;
		} /* switch (protocol) */

		break;

	case 0x07:  /* PROCESSING_UNIT */
		printf("(PROCESSING_UNIT)\n");

		switch (protocol) {
		case USB_AUDIO_CLASS_1:
			j = buf[6];
			k = buf[11+j];
			get_string(dev, chnames, sizeof(chnames), buf[10+j]);
			get_string(dev, term, sizeof(term), buf[12+j+k]);
			chcfg = buf[8+j] | (buf[9+j] << 8);
			if (buf[0] < 13+j+k)
				printf("      Warning: Descriptor too short\n");
			printf("        bUnitID             %5u\n"
			       "        wProcessType        %5u\n"
			       "        bNrPins             %5u\n",
			       buf[3], buf[4] | (buf[5] << 8), buf[6]);
			for (i = 0; i < j; i++)
				printf("        baSourceID(%2u)      %5u\n", i, buf[7+i]);
			printf("        bNrChannels         %5u\n"
			       "        wChannelConfig     0x%04x\n", buf[7+j], chcfg);
			for (i = 0; i < 12; i++)
				if ((chcfg >> i) & 1)
					printf("          %s\n", chconfig[i]);
			printf("        iChannelNames       %5u %s\n"
			       "        bControlSize        %5u\n", buf[10+j], chnames, buf[11+j]);
			for (i = 0; i < k; i++)
				printf("        bmControls(%2u)       0x%02x\n", i, buf[12+j+i]);
			if (buf[12+j] & 1)
				printf("          Enable Processing\n");
			printf("        iProcessing         %5u %s\n"
			       "        Process-Specific    ", buf[12+j+k], term);
			dump_bytes(buf+(13+j+k), buf[0]-(13+j+k));
			break;
		case USB_AUDIO_CLASS_2:
			j = buf[6];
			k = buf[0] - 17 - j;
			get_string(dev, chnames, sizeof(chnames), buf[12+j]);
			get_string(dev, term, sizeof(term), buf[15+j+k]);
			chcfg =  buf[8+j] |
				(buf[9+j] << 8) |
				(buf[10+j] << 16) |
				(buf[11+j] << 24);

			printf("        bUnitID             %5u\n"
			       "        wProcessType        %5u\n"
			       "        bNrPins             %5u\n",
			       buf[3], buf[4] | (buf[5] << 8), buf[6]);
			for (i = 0; i < j; i++)
				printf("        baSourceID(%2u)      %5u\n", i, buf[5+i]);
			printf("        bNrChannels         %5u\n"
			       "        bmChannelConfig    0x%08x\n", buf[7+j], chcfg);
			for (i = 0; i < 26; i++)
				if ((chcfg >> i) & 1)
					printf("          %s\n", chconfig_uac2[i]);
			printf("        iChannelNames       %5u %s\n"
			       "        bmControls        0x%04x\n", buf[12+j], chnames, buf[13+j] | (buf[14+j] << 8));
			if (buf[12+j] & 1)
				printf("          Enable Processing\n");
			printf("        iProcessing         %5u %s\n"
			       "        Process-Specific    ", buf[15+j], term);
			dump_bytes(buf+(16+j), k);
			break;
		} /* switch (protocol) */

		break;

	case 0x08:  /* EXTENSION_UNIT */
		printf("(EXTENSION_UNIT)\n");

		switch (protocol) {
		case USB_AUDIO_CLASS_1:
			j = buf[6];
			k = buf[11+j];
			get_string(dev, chnames, sizeof(chnames), buf[10+j]);
			get_string(dev, term, sizeof(term), buf[12+j+k]);
			chcfg = buf[8+j] | (buf[9+j] << 8);
			if (buf[0] < 13+j+k)
				printf("      Warning: Descriptor too short\n");
			printf("        bUnitID             %5u\n"
			       "        wExtensionCode      %5u\n"
			       "        bNrPins             %5u\n",
			       buf[3], buf[4] | (buf[5] << 8), buf[6]);
			for (i = 0; i < j; i++)
				printf("        baSourceID(%2u)      %5u\n", i, buf[7+i]);
			printf("        bNrChannels         %5u\n"
			       "        wChannelConfig      %5u\n", buf[7+j], chcfg);
			for (i = 0; i < 12; i++)
				if ((chcfg >> i) & 1)
					printf("          %s\n", chconfig[i]);
			printf("        iChannelNames       %5u %s\n"
			       "        bControlSize        %5u\n", buf[10+j], chnames, buf[11+j]);
			for (i = 0; i < k; i++)
				printf("        bmControls(%2u)       0x%02x\n", i, buf[12+j+i]);
			if (buf[12+j] & 1)
				printf("          Enable Processing\n");
			printf("        iExtension          %5u %s\n",
			       buf[12+j+k], term);
			dump_junk(buf, "        ", 13+j+k);
			break;
		case USB_AUDIO_CLASS_2:
			j = buf[6];
			get_string(dev, chnames, sizeof(chnames), buf[13+j]);
			get_string(dev, term, sizeof(term), buf[15+j]);
			chcfg = buf[9+j] | (buf[10+j] << 8) | (buf[11+j] << 16) | (buf[12+j] << 24);
			if (buf[0] < 16+j)
				printf("      Warning: Descriptor too short\n");
			printf("        bUnitID             %5u\n"
			       "        wExtensionCode      %5u\n"
			       "        bNrPins             %5u\n",
			       buf[3], buf[4] | (buf[5] << 8), buf[6]);
			for (i = 0; i < j; i++)
				printf("        baSourceID(%2u)      %5u\n", i, buf[7+i]);
			printf("        bNrChannels         %5u\n"
			       "        wChannelConfig      %5u\n", buf[7+j], chcfg);
			for (i = 0; i < 12; i++)
				if ((chcfg >> i) & 1)
					printf("          %s\n", chconfig[i]);
			printf("        iChannelNames       %5u %s\n"
			       "        bmControls        0x%02x\n", buf[13+j], chnames, buf[14+j]);
			dump_audio_bmcontrols("          ", buf[14+j], uac2_extension_unit_bmcontrols, protocol);

			printf("        iExtension          %5u %s\n",
			       buf[15+j], term);
			dump_junk(buf, "        ", 16+j);
			break;
		} /* switch (protocol) */

		break;

	case 0x0a:  /* CLOCK_SOURCE */
		printf ("(CLOCK_SOURCE)\n");
		if (protocol != USB_AUDIO_CLASS_2)
			printf("      Warning: CLOCK_SOURCE descriptors are illegal for UAC1\n");

		if (buf[0] < 8)
			printf("      Warning: Descriptor too short\n");

		printf("        bClockID            %5u\n"
		       "        bmAttributes         0x%02x %s Clock %s\n",
		       buf[3], buf[4], clock_source_attrs[buf[4] & 3],
		       (buf[4] & 4) ? "(synced to SOF)" : "");

		printf("        bmControls           0x%02x\n", buf[5]);
		dump_audio_bmcontrols("          ", buf[5], uac2_clock_source_bmcontrols, protocol);

		get_string(dev, term, sizeof(term), buf[7]);
		printf("        bAssocTerminal      %5u\n", buf[6]);
		printf("        iClockSource        %5u %s\n", buf[7], term);
		dump_junk(buf, "        ", 8);
		break;

	case 0x0b:  /* CLOCK_SELECTOR */
		printf("(CLOCK_SELECTOR)\n");
		if (protocol != USB_AUDIO_CLASS_2)
			printf("      Warning: CLOCK_SELECTOR descriptors are illegal for UAC1\n");

		if (buf[0] < 7+buf[4])
			printf("      Warning: Descriptor too short\n");
		get_string(dev, term, sizeof(term), buf[6+buf[4]]);

		printf("        bUnitID             %5u\n"
		       "        bNrInPins           %5u\n",
		       buf[3], buf[4]);
		for (i = 0; i < buf[4]; i++)
			printf("        baCSourceID(%2u)     %5u\n", i, buf[5+i]);
		printf("        bmControls           0x%02x\n", buf[5+buf[4]]);
		dump_audio_bmcontrols("          ", buf[5+buf[4]], uac2_clock_selector_bmcontrols, protocol);

		printf("        iClockSelector      %5u %s\n",
		       buf[6+buf[4]], term);
		dump_junk(buf, "        ", 7+buf[4]);
		break;

	case 0x0c:  /* CLOCK_MULTIPLIER */
		printf("(CLOCK_MULTIPLIER)\n");
		if (protocol != USB_AUDIO_CLASS_2)
			printf("      Warning: CLOCK_MULTIPLIER descriptors are illegal for UAC1\n");

		if (buf[0] < 7)
			printf("      Warning: Descriptor too short\n");

		printf("        bClockID            %5u\n"
		       "        bCSourceID          %5u\n",
		       buf[3], buf[4]);

		printf("        bmControls           0x%02x\n", buf[5]);
		dump_audio_bmcontrols("          ", buf[5], uac2_clock_multiplier_bmcontrols, protocol);

		get_string(dev, term, sizeof(term), buf[6]);
		printf("        iClockMultiplier    %5u %s\n", buf[6], term);
		dump_junk(buf, "        ", 7);
		break;

	case 0x0d:  /* SAMPLE_RATE_CONVERTER_UNIT */
		printf("(SAMPLE_RATE_CONVERTER_UNIT)\n");
		if (protocol != USB_AUDIO_CLASS_2)
			printf("      Warning: SAMPLE_RATE_CONVERTER_UNIT descriptors are illegal for UAC1\n");

		if (buf[0] < 8)
			printf("      Warning: Descriptor too short\n");

		get_string(dev, term, sizeof(term), buf[7]);
		printf("        bUnitID             %5u\n"
		       "        bSourceID           %5u\n"
		       "        bCSourceInID        %5u\n"
		       "        bCSourceOutID       %5u\n"
		       "        iSRC                %5u %s\n",
		       buf[3], buf[4], buf[5], buf[6], buf[7], term);
		dump_junk(buf, "        ", 8);
		break;

	case 0xf0:  /* EFFECT_UNIT - the real value is 0x07, see above for the reason for remapping */
		printf("(EFFECT_UNIT)\n");

		if (buf[0] < 16)
			printf("      Warning: Descriptor too short\n");
		k = (buf[0] - 16) / 4;
		get_string(dev, term, sizeof(term), buf[15+(k*4)]);
		printf("        bUnitID             %5u\n"
		       "        wEffectType         %5u\n"
		       "        bSourceID           %5u\n",
		       buf[3], buf[4] | (buf[5] << 8), buf[6]);
		for (i = 0; i < k; i++) {
			chcfg = buf[7+(4*i)] |
				buf[8+(4*i)] << 8 |
				buf[9+(4*i)] << 16 |
				buf[10+(4*i)] << 24;
			printf("        bmaControls(%2u)      0x%08x\n", i, chcfg);
			/* TODO: parse effect-specific controls */
		}
		printf("        iEffect             %5u %s\n", buf[15+(k*4)], term);
		dump_junk(buf, "        ", 16+(k*4));
		break;

	default:
		printf("(unknown)\n"
		       "        Invalid desc subtype:");
		dump_bytes(buf+3, buf[0]-3);
		break;
	}
}

static const struct bmcontrol uac2_as_interface_bmcontrols[] = {
	{ "Active Alternate Setting",	0 },
	{ "Valid Alternate Setting",	1 },
	{ NULL }
};

static void dump_audiostreaming_interface(libusb_device_handle *dev, const unsigned char *buf, int protocol)
{
	static const char * const fmtItag[] = {
		"TYPE_I_UNDEFINED", "PCM", "PCM8", "IEEE_FLOAT", "ALAW", "MULAW" };
	static const char * const fmtIItag[] = { "TYPE_II_UNDEFINED", "MPEG", "AC-3" };
	static const char * const fmtIIItag[] = {
		"TYPE_III_UNDEFINED", "IEC1937_AC-3", "IEC1937_MPEG-1_Layer1",
		"IEC1937_MPEG-Layer2/3/NOEXT", "IEC1937_MPEG-2_EXT",
		"IEC1937_MPEG-2_Layer1_LS", "IEC1937_MPEG-2_Layer2/3_LS" };
	unsigned int i, j, fmttag;
	const char *fmtptr = "undefined";
	char name[128];

	if (buf[1] != USB_DT_CS_INTERFACE)
		printf("      Warning: Invalid descriptor\n");
	else if (buf[0] < 3)
		printf("      Warning: Descriptor too short\n");
	printf("      AudioStreaming Interface Descriptor:\n"
	       "        bLength             %5u\n"
	       "        bDescriptorType     %5u\n"
	       "        bDescriptorSubtype  %5u ",
	       buf[0], buf[1], buf[2]);
	switch (buf[2]) {
	case 0x01: /* AS_GENERAL */
		printf("(AS_GENERAL)\n");

		switch (protocol) {
		case USB_AUDIO_CLASS_1:
			if (buf[0] < 7)
				printf("      Warning: Descriptor too short\n");
			fmttag = buf[5] | (buf[6] << 8);
			if (fmttag <= 5)
				fmtptr = fmtItag[fmttag];
			else if (fmttag >= 0x1000 && fmttag <= 0x1002)
				fmtptr = fmtIItag[fmttag & 0xfff];
			else if (fmttag >= 0x2000 && fmttag <= 0x2006)
				fmtptr = fmtIIItag[fmttag & 0xfff];
			printf("        bTerminalLink       %5u\n"
			       "        bDelay              %5u frames\n"
			       "        wFormatTag          %5u %s\n",
			       buf[3], buf[4], fmttag, fmtptr);
			dump_junk(buf, "        ", 7);
			break;
		case USB_AUDIO_CLASS_2:
			if (buf[0] < 16)
				printf("      Warning: Descriptor too short\n");
			printf("        bTerminalLink       %5u\n"
			       "        bmControls           0x%02x\n",
			       buf[3], buf[4]);
			dump_audio_bmcontrols("          ", buf[4], uac2_as_interface_bmcontrols, protocol);

			printf("        bFormatType         %5u\n", buf[5]);
			fmttag = buf[6] | (buf[7] << 8) | (buf[8] << 16) | (buf[9] << 24);
			printf("        bmFormats           %5u\n", fmttag);
			for (i=0; i<5; i++)
				if ((fmttag >> i) & 1)
					printf("          %s\n", fmtItag[i+1]);

			j = buf[11] | (buf[12] << 8) | (buf[13] << 16) | (buf[14] << 24);
			printf("        bNrChannels         %5u\n"
			       "        bmChannelConfig   0x%08x\n",
			       buf[10], j);
			for (i = 0; i < 26; i++)
				if ((j >> i) & 1)
					printf("          %s\n", chconfig_uac2[i]);

			get_string(dev, name, sizeof(name), buf[15]);
			printf("        iChannelNames       %5u %s\n", buf[15], name);
			dump_junk(buf, "        ", 16);
			break;
		} /* switch (protocol) */

		break;

	case 0x02: /* FORMAT_TYPE */
		printf("(FORMAT_TYPE)\n");
		switch (protocol) {
		case USB_AUDIO_CLASS_1:
			if (buf[0] < 8)
				printf("      Warning: Descriptor too short\n");
			printf("        bFormatType         %5u ", buf[3]);
			switch (buf[3]) {
			case 0x01: /* FORMAT_TYPE_I */
				printf("(FORMAT_TYPE_I)\n");
				j = buf[7] ? (buf[7]*3+8) : 14;
				if (buf[0] < j)
					printf("      Warning: Descriptor too short\n");
				printf("        bNrChannels         %5u\n"
				       "        bSubframeSize       %5u\n"
				       "        bBitResolution      %5u\n"
				       "        bSamFreqType        %5u %s\n",
				       buf[4], buf[5], buf[6], buf[7], buf[7] ? "Discrete" : "Continuous");
				if (!buf[7])
					printf("        tLowerSamFreq     %7u\n"
					       "        tUpperSamFreq     %7u\n",
					       buf[8] | (buf[9] << 8) | (buf[10] << 16), buf[11] | (buf[12] << 8) | (buf[13] << 16));
				else
					for (i = 0; i < buf[7]; i++)
						printf("        tSamFreq[%2u]      %7u\n", i,
						       buf[8+3*i] | (buf[9+3*i] << 8) | (buf[10+3*i] << 16));
				dump_junk(buf, "        ", j);
				break;

			case 0x02: /* FORMAT_TYPE_II */
				printf("(FORMAT_TYPE_II)\n");
				j = buf[8] ? (buf[7]*3+9) : 15;
				if (buf[0] < j)
					printf("      Warning: Descriptor too short\n");
				printf("        wMaxBitRate         %5u\n"
				       "        wSamplesPerFrame    %5u\n"
				       "        bSamFreqType        %5u %s\n",
				       buf[4] | (buf[5] << 8), buf[6] | (buf[7] << 8), buf[8], buf[8] ? "Discrete" : "Continuous");
				if (!buf[8])
					printf("        tLowerSamFreq     %7u\n"
					       "        tUpperSamFreq     %7u\n",
					       buf[9] | (buf[10] << 8) | (buf[11] << 16), buf[12] | (buf[13] << 8) | (buf[14] << 16));
				else
					for (i = 0; i < buf[8]; i++)
						printf("        tSamFreq[%2u]      %7u\n", i,
						       buf[9+3*i] | (buf[10+3*i] << 8) | (buf[11+3*i] << 16));
				dump_junk(buf, "        ", j);
				break;

			case 0x03: /* FORMAT_TYPE_III */
				printf("(FORMAT_TYPE_III)\n");
				j = buf[7] ? (buf[7]*3+8) : 14;
				if (buf[0] < j)
					printf("      Warning: Descriptor too short\n");
				printf("        bNrChannels         %5u\n"
				       "        bSubframeSize       %5u\n"
				       "        bBitResolution      %5u\n"
				       "        bSamFreqType        %5u %s\n",
				       buf[4], buf[5], buf[6], buf[7], buf[7] ? "Discrete" : "Continuous");
				if (!buf[7])
					printf("        tLowerSamFreq     %7u\n"
					       "        tUpperSamFreq     %7u\n",
					       buf[8] | (buf[9] << 8) | (buf[10] << 16), buf[11] | (buf[12] << 8) | (buf[13] << 16));
				else
					for (i = 0; i < buf[7]; i++)
						printf("        tSamFreq[%2u]      %7u\n", i,
						       buf[8+3*i] | (buf[9+3*i] << 8) | (buf[10+3*i] << 16));
				dump_junk(buf, "        ", j);
				break;

			default:
				printf("(unknown)\n"
				       "        Invalid desc format type:");
				dump_bytes(buf+4, buf[0]-4);
			}

			break;

		case USB_AUDIO_CLASS_2:
			printf("        bFormatType         %5u ", buf[3]);
			switch (buf[3]) {
			case 0x01: /* FORMAT_TYPE_I */
				printf("(FORMAT_TYPE_I)\n");
				if (buf[0] < 6)
					printf("      Warning: Descriptor too short\n");
				printf("        bSubslotSize        %5u\n"
				       "        bBitResolution      %5u\n",
				       buf[4], buf[5]);
				dump_junk(buf, "        ", 6);
				break;

			case 0x02: /* FORMAT_TYPE_II */
				printf("(FORMAT_TYPE_II)\n");
				if (buf[0] < 8)
					printf("      Warning: Descriptor too short\n");
				printf("        wMaxBitRate         %5u\n"
				       "        wSlotsPerFrame      %5u\n",
				       buf[4] | (buf[5] << 8),
				       buf[6] | (buf[7] << 8));
				dump_junk(buf, "        ", 8);
				break;

			case 0x03: /* FORMAT_TYPE_III */
				printf("(FORMAT_TYPE_III)\n");
				if (buf[0] < 6)
					printf("      Warning: Descriptor too short\n");
				printf("        bSubslotSize        %5u\n"
				       "        bBitResolution      %5u\n",
				       buf[4], buf[5]);
				dump_junk(buf, "        ", 6);
				break;

			case 0x04: /* FORMAT_TYPE_IV */
				printf("(FORMAT_TYPE_IV)\n");
				if (buf[0] < 4)
					printf("      Warning: Descriptor too short\n");
				printf("        bFormatType         %5u\n", buf[3]);
				dump_junk(buf, "        ", 4);
				break;

			default:
				printf("(unknown)\n"
				       "        Invalid desc format type:");
				dump_bytes(buf+4, buf[0]-4);
			}

			break;
		} /* switch (protocol) */

		break;

	case 0x03: /* FORMAT_SPECIFIC */
		printf("(FORMAT_SPECIFIC)\n");
		if (buf[0] < 5)
			printf("      Warning: Descriptor too short\n");
		fmttag = buf[3] | (buf[4] << 8);
		if (fmttag <= 5)
			fmtptr = fmtItag[fmttag];
		else if (fmttag >= 0x1000 && fmttag <= 0x1002)
			fmtptr = fmtIItag[fmttag & 0xfff];
		else if (fmttag >= 0x2000 && fmttag <= 0x2006)
			fmtptr = fmtIIItag[fmttag & 0xfff];
		printf("        wFormatTag          %5u %s\n", fmttag, fmtptr);
		switch (fmttag) {
		case 0x1001: /* MPEG */
			if (buf[0] < 8)
				printf("      Warning: Descriptor too short\n");
			printf("        bmMPEGCapabilities 0x%04x\n",
			       buf[5] | (buf[6] << 8));
			if (buf[5] & 0x01)
				printf("          Layer I\n");
			if (buf[5] & 0x02)
				printf("          Layer II\n");
			if (buf[5] & 0x04)
				printf("          Layer III\n");
			if (buf[5] & 0x08)
				printf("          MPEG-1 only\n");
			if (buf[5] & 0x10)
				printf("          MPEG-1 dual-channel\n");
			if (buf[5] & 0x20)
				printf("          MPEG-2 second stereo\n");
			if (buf[5] & 0x40)
				printf("          MPEG-2 7.1 channel augmentation\n");
			if (buf[5] & 0x80)
				printf("          Adaptive multi-channel prediction\n");
			printf("          MPEG-2 multilingual support: ");
			switch (buf[6] & 3) {
			case 0:
				printf("Not supported\n");
				break;

			case 1:
				printf("Supported at Fs\n");
				break;

			case 2:
				printf("Reserved\n");
				break;

			default:
				printf("Supported at Fs and 1/2Fs\n");
				break;
			}
			printf("        bmMPEGFeatures       0x%02x\n", buf[7]);
			printf("          Internal Dynamic Range Control: ");
			switch ((buf[7] >> 4) & 3) {
			case 0:
				printf("not supported\n");
				break;

			case 1:
				printf("supported but not scalable\n");
				break;

			case 2:
				printf("scalable, common boost and cut scaling value\n");
				break;

			default:
				printf("scalable, separate boost and cut scaling value\n");
				break;
			}
			dump_junk(buf, "        ", 8);
			break;

		case 0x1002: /* AC-3 */
			if (buf[0] < 10)
				printf("      Warning: Descriptor too short\n");
			printf("        bmBSID         0x%08x\n"
			       "        bmAC3Features        0x%02x\n",
			       buf[5] | (buf[6] << 8) | (buf[7] << 16) | (buf[8] << 24), buf[9]);
			if (buf[9] & 0x01)
				printf("          RF mode\n");
			if (buf[9] & 0x02)
				printf("          Line mode\n");
			if (buf[9] & 0x04)
				printf("          Custom0 mode\n");
			if (buf[9] & 0x08)
				printf("          Custom1 mode\n");
			printf("          Internal Dynamic Range Control: ");
			switch ((buf[9] >> 4) & 3) {
			case 0:
				printf("not supported\n");
				break;

			case 1:
				printf("supported but not scalable\n");
				break;

			case 2:
				printf("scalable, common boost and cut scaling value\n");
				break;

			default:
				printf("scalable, separate boost and cut scaling value\n");
				break;
			}
			dump_junk(buf, "        ", 8);
			break;

		default:
			printf("(unknown)\n"
			       "        Invalid desc format type:");
			dump_bytes(buf+4, buf[0]-4);
		}
		break;

	default:
		printf("        Invalid desc subtype:");
		dump_bytes(buf+3, buf[0]-3);
		break;
	}
}

static const struct bmcontrol uac2_audio_endpoint_bmcontrols[] = {
	{ "Pitch",		0 },
	{ "Data Overrun",	1 },
	{ "Data Underrun",	2 },
	{ NULL }
};

static void dump_audiostreaming_endpoint(const unsigned char *buf, int protocol)
{
	static const char * const lockdelunits[] = { "Undefined", "Milliseconds", "Decoded PCM samples", "Reserved" };
	unsigned int lckdelidx;

	if (buf[1] != USB_DT_CS_ENDPOINT)
		printf("      Warning: Invalid descriptor\n");
	else if (buf[0] < ((protocol == USB_AUDIO_CLASS_1) ? 7 : 8))
		printf("      Warning: Descriptor too short\n");
	printf("        AudioControl Endpoint Descriptor:\n"
	       "          bLength             %5u\n"
	       "          bDescriptorType     %5u\n"
	       "          bDescriptorSubtype  %5u (%s)\n"
	       "          bmAttributes         0x%02x\n",
	       buf[0], buf[1], buf[2], buf[2] == 1 ? "EP_GENERAL" : "invalid", buf[3]);

	switch (protocol) {
	case USB_AUDIO_CLASS_1:
		if (buf[3] & 1)
			printf("            Sampling Frequency\n");
		if (buf[3] & 2)
			printf("            Pitch\n");
		if (buf[3] & 128)
			printf("            MaxPacketsOnly\n");
		lckdelidx = buf[4];
		if (lckdelidx > 3)
			lckdelidx = 3;
		printf("          bLockDelayUnits     %5u %s\n"
		       "          wLockDelay          %5u %s\n",
		       buf[4], lockdelunits[lckdelidx], buf[5] | (buf[6] << 8), lockdelunits[lckdelidx]);
		dump_junk(buf, "        ", 7);
		break;

	case USB_AUDIO_CLASS_2:
		if (buf[3] & 128)
			printf("            MaxPacketsOnly\n");

		printf("          bmControls           0x%02x\n", buf[4]);
		dump_audio_bmcontrols("          ", buf[4], uac2_audio_endpoint_bmcontrols, protocol);

		lckdelidx = buf[5];
		if (lckdelidx > 3)
			lckdelidx = 3;
		printf("          bLockDelayUnits     %5u %s\n"
		       "          wLockDelay          %5u\n",
		       buf[5], lockdelunits[lckdelidx], buf[6] | (buf[7] << 8));
		dump_junk(buf, "        ", 8);
		break;
	} /* switch protocol */
}

static void dump_midistreaming_interface(libusb_device_handle *dev, const unsigned char *buf)
{
	static const char * const jacktypes[] = {"Undefined", "Embedded", "External"};
	char jackstr[128];
	unsigned int j, tlength, capssize;
	unsigned long caps;

	if (buf[1] != USB_DT_CS_INTERFACE)
		printf("      Warning: Invalid descriptor\n");
	else if (buf[0] < 3)
		printf("      Warning: Descriptor too short\n");
	printf("      MIDIStreaming Interface Descriptor:\n"
	       "        bLength             %5u\n"
	       "        bDescriptorType     %5u\n"
	       "        bDescriptorSubtype  %5u ",
	       buf[0], buf[1], buf[2]);
	switch (buf[2]) {
	case 0x01:
		printf("(HEADER)\n");
		if (buf[0] < 7)
			printf("      Warning: Descriptor too short\n");
		tlength = buf[5] | (buf[6] << 8);
		printf("        bcdADC              %2x.%02x\n"
		       "        wTotalLength        %5u\n",
		       buf[4], buf[3], tlength);
		dump_junk(buf, "        ", 7);
		break;

	case 0x02:
		printf("(MIDI_IN_JACK)\n");
		if (buf[0] < 6)
			printf("      Warning: Descriptor too short\n");
		get_string(dev, jackstr, sizeof(jackstr), buf[5]);
		printf("        bJackType           %5u %s\n"
		       "        bJackID             %5u\n"
		       "        iJack               %5u %s\n",
		       buf[3], buf[3] < 3 ? jacktypes[buf[3]] : "Invalid",
		       buf[4], buf[5], jackstr);
		dump_junk(buf, "        ", 6);
		break;

	case 0x03:
		printf("(MIDI_OUT_JACK)\n");
		if (buf[0] < 9)
			printf("      Warning: Descriptor too short\n");
		printf("        bJackType           %5u %s\n"
		       "        bJackID             %5u\n"
		       "        bNrInputPins        %5u\n",
		       buf[3], buf[3] < 3 ? jacktypes[buf[3]] : "Invalid",
		       buf[4], buf[5]);
		for (j = 0; j < buf[5]; j++) {
			printf("        baSourceID(%2u)      %5u\n"
			       "        BaSourcePin(%2u)     %5u\n",
			       j, buf[2*j+6], j, buf[2*j+7]);
		}
		j = 6+buf[5]*2; /* midi10.pdf says, incorrectly: 5+2*p */
		get_string(dev, jackstr, sizeof(jackstr), buf[j]);
		printf("        iJack               %5u %s\n",
		       buf[j], jackstr);
		dump_junk(buf, "        ", j+1);
		break;

	case 0x04:
		printf("(ELEMENT)\n");
		if (buf[0] < 12)
			printf("      Warning: Descriptor too short\n");
		printf("        bElementID          %5u\n"
		       "        bNrInputPins        %5u\n",
		       buf[3], buf[4]);
		for (j = 0; j < buf[4]; j++) {
			printf("        baSourceID(%2u)      %5u\n"
			       "        BaSourcePin(%2u)     %5u\n",
			       j, buf[2*j+5], j, buf[2*j+6]);
		}
		j = 5+buf[4]*2;
		printf("        bNrOutputPins       %5u\n"
		       "        bInTerminalLink     %5u\n"
		       "        bOutTerminalLink    %5u\n"
		       "        bElCapsSize         %5u\n",
		       buf[j], buf[j+1], buf[j+2], buf[j+3]);
		capssize = buf[j+3];
		caps = 0;
		for (j = 0; j < capssize; j++)
			caps |= (buf[j+9+buf[4]*2] << (8*j));
		printf("        bmElementCaps  0x%08lx\n", caps);
		if (caps & 0x01)
			printf("          Undefined\n");
		if (caps & 0x02)
			printf("          MIDI Clock\n");
		if (caps & 0x04)
			printf("          MTC (MIDI Time Code)\n");
		if (caps & 0x08)
			printf("          MMC (MIDI Machine Control)\n");
		if (caps & 0x10)
			printf("          GM1 (General MIDI v.1)\n");
		if (caps & 0x20)
			printf("          GM2 (General MIDI v.2)\n");
		if (caps & 0x40)
			printf("          GS MIDI Extension\n");
		if (caps & 0x80)
			printf("          XG MIDI Extension\n");
		if (caps & 0x100)
			printf("          EFX\n");
		if (caps & 0x200)
			printf("          MIDI Patch Bay\n");
		if (caps & 0x400)
			printf("          DLS1 (Downloadable Sounds Level 1)\n");
		if (caps & 0x800)
			printf("          DLS2 (Downloadable Sounds Level 2)\n");
		j = 9+2*buf[4]+capssize;
		get_string(dev, jackstr, sizeof(jackstr), buf[j]);
		printf("        iElement            %5u %s\n", buf[j], jackstr);
		dump_junk(buf, "        ", j+1);
		break;

	default:
		printf("\n        Invalid desc subtype: ");
		dump_bytes(buf+3, buf[0]-3);
		break;
	}
}

static void dump_midistreaming_endpoint(const unsigned char *buf)
{
	unsigned int j;

	if (buf[1] != USB_DT_CS_ENDPOINT)
		printf("      Warning: Invalid descriptor\n");
	else if (buf[0] < 5)
		printf("      Warning: Descriptor too short\n");
	printf("        MIDIStreaming Endpoint Descriptor:\n"
	       "          bLength             %5u\n"
	       "          bDescriptorType     %5u\n"
	       "          bDescriptorSubtype  %5u (%s)\n"
	       "          bNumEmbMIDIJack     %5u\n",
	       buf[0], buf[1], buf[2], buf[2] == 1 ? "GENERAL" : "Invalid", buf[3]);
	for (j = 0; j < buf[3]; j++)
		printf("          baAssocJackID(%2u)   %5u\n", j, buf[4+j]);
	dump_junk(buf, "          ", 4+buf[3]);
}

/*
 * Video Class descriptor dump
 */

static void dump_videocontrol_interface(libusb_device_handle *dev, const unsigned char *buf)
{
	static const char * const ctrlnames[] = {
		"Brightness", "Contrast", "Hue", "Saturation", "Sharpness", "Gamma",
		"White Balance Temperature", "White Balance Component", "Backlight Compensation",
		"Gain", "Power Line Frequency", "Hue, Auto", "White Balance Temperature, Auto",
		"White Balance Component, Auto", "Digital Multiplier", "Digital Multiplier Limit",
		"Analog Video Standard", "Analog Video Lock Status"
	};
	static const char * const camctrlnames[] = {
		"Scanning Mode", "Auto-Exposure Mode", "Auto-Exposure Priority",
		"Exposure Time (Absolute)", "Exposure Time (Relative)", "Focus (Absolute)",
		"Focus (Relative)", "Iris (Absolute)", "Iris (Relative)", "Zoom (Absolute)",
		"Zoom (Relative)", "PanTilt (Absolute)", "PanTilt (Relative)",
		"Roll (Absolute)", "Roll (Relative)", "Reserved", "Reserved", "Focus, Auto",
		"Privacy"
	};
	static const char * const stdnames[] = {
		"None", "NTSC - 525/60", "PAL - 625/50", "SECAM - 625/50",
		"NTSC - 625/50", "PAL - 525/60" };
	unsigned int i, ctrls, stds, n, p, termt, freq;
	char term[128], termts[128];

	if (buf[1] != USB_DT_CS_INTERFACE)
		printf("      Warning: Invalid descriptor\n");
	else if (buf[0] < 3)
		printf("      Warning: Descriptor too short\n");
	printf("      VideoControl Interface Descriptor:\n"
	       "        bLength             %5u\n"
	       "        bDescriptorType     %5u\n"
	       "        bDescriptorSubtype  %5u ",
	       buf[0], buf[1], buf[2]);
	switch (buf[2]) {
	case 0x01:  /* HEADER */
		printf("(HEADER)\n");
		n = buf[11];
		if (buf[0] < 12+n)
			printf("      Warning: Descriptor too short\n");
		freq = buf[7] | (buf[8] << 8) | (buf[9] << 16) | (buf[10] << 24);
		printf("        bcdUVC              %2x.%02x\n"
		       "        wTotalLength        %5u\n"
		       "        dwClockFrequency    %5u.%06uMHz\n"
		       "        bInCollection       %5u\n",
		       buf[4], buf[3], buf[5] | (buf[6] << 8), freq / 1000000,
		       freq % 1000000, n);
		for (i = 0; i < n; i++)
			printf("        baInterfaceNr(%2u)   %5u\n", i, buf[12+i]);
		dump_junk(buf, "        ", 12+n);
		break;

	case 0x02:  /* INPUT_TERMINAL */
		printf("(INPUT_TERMINAL)\n");
		get_string(dev, term, sizeof(term), buf[7]);
		termt = buf[4] | (buf[5] << 8);
		n = termt == 0x0201 ? 7 : 0;
		get_videoterminal_string(termts, sizeof(termts), termt);
		if (buf[0] < 8 + n)
			printf("      Warning: Descriptor too short\n");
		printf("        bTerminalID         %5u\n"
		       "        wTerminalType      0x%04x %s\n"
		       "        bAssocTerminal      %5u\n",
		       buf[3], termt, termts, buf[6]);
		printf("        iTerminal           %5u %s\n",
		       buf[7], term);
		if (termt == 0x0201) {
			n += buf[14];
			printf("        wObjectiveFocalLengthMin  %5u\n"
			       "        wObjectiveFocalLengthMax  %5u\n"
			       "        wOcularFocalLength        %5u\n"
			       "        bControlSize              %5u\n",
			       buf[8] | (buf[9] << 8), buf[10] | (buf[11] << 8),
			       buf[12] | (buf[13] << 8), buf[14]);
			ctrls = 0;
			for (i = 0; i < 3 && i < buf[14]; i++)
				ctrls = (ctrls << 8) | buf[8+n-i-1];
			printf("        bmControls           0x%08x\n", ctrls);
			for (i = 0; i < 19; i++)
				if ((ctrls >> i) & 1)
					printf("          %s\n", camctrlnames[i]);
		}
		dump_junk(buf, "        ", 8+n);
		break;

	case 0x03:  /* OUTPUT_TERMINAL */
		printf("(OUTPUT_TERMINAL)\n");
		get_string(dev, term, sizeof(term), buf[8]);
		termt = buf[4] | (buf[5] << 8);
		get_audioterminal_string(termts, sizeof(termts), termt);
		if (buf[0] < 9)
			printf("      Warning: Descriptor too short\n");
		printf("        bTerminalID         %5u\n"
		       "        wTerminalType      0x%04x %s\n"
		       "        bAssocTerminal      %5u\n"
		       "        bSourceID           %5u\n"
		       "        iTerminal           %5u %s\n",
		       buf[3], termt, termts, buf[6], buf[7], buf[8], term);
		dump_junk(buf, "        ", 9);
		break;

	case 0x04:  /* SELECTOR_UNIT */
		printf("(SELECTOR_UNIT)\n");
		p = buf[4];
		if (buf[0] < 6+p)
			printf("      Warning: Descriptor too short\n");
		get_string(dev, term, sizeof(term), buf[5+p]);

		printf("        bUnitID             %5u\n"
		       "        bNrInPins           %5u\n",
		       buf[3], p);
		for (i = 0; i < p; i++)
			printf("        baSource(%2u)        %5u\n", i, buf[5+i]);
		printf("        iSelector           %5u %s\n",
		       buf[5+p], term);
		dump_junk(buf, "        ", 6+p);
		break;

	case 0x05:  /* PROCESSING_UNIT */
		printf("(PROCESSING_UNIT)\n");
		n = buf[7];
		get_string(dev, term, sizeof(term), buf[8+n]);
		if (buf[0] < 10+n)
			printf("      Warning: Descriptor too short\n");
		printf("        bUnitID             %5u\n"
		       "        bSourceID           %5u\n"
		       "        wMaxMultiplier      %5u\n"
		       "        bControlSize        %5u\n",
		       buf[3], buf[4], buf[5] | (buf[6] << 8), n);
		ctrls = 0;
		for (i = 0; i < 3 && i < n; i++)
			ctrls = (ctrls << 8) | buf[8+n-i-1];
		printf("        bmControls     0x%08x\n", ctrls);
		for (i = 0; i < 18; i++)
			if ((ctrls >> i) & 1)
				printf("          %s\n", ctrlnames[i]);
		stds = buf[9+n];
		printf("        iProcessing         %5u %s\n"
		       "        bmVideoStandards     0x%2x\n", buf[8+n], term, stds);
		for (i = 0; i < 6; i++)
			if ((stds >> i) & 1)
				printf("          %s\n", stdnames[i]);
		break;

	case 0x06:  /* EXTENSION_UNIT */
		printf("(EXTENSION_UNIT)\n");
		p = buf[21];
		n = buf[22+p];
		get_string(dev, term, sizeof(term), buf[23+p+n]);
		if (buf[0] < 24+p+n)
			printf("      Warning: Descriptor too short\n");
		printf("        bUnitID             %5u\n"
		       "        guidExtensionCode         %s\n"
		       "        bNumControl         %5u\n"
		       "        bNrPins             %5u\n",
		       buf[3], get_guid(&buf[4]), buf[20], buf[21]);
		for (i = 0; i < p; i++)
			printf("        baSourceID(%2u)      %5u\n", i, buf[22+i]);
		printf("        bControlSize        %5u\n", buf[22+p]);
		for (i = 0; i < n; i++)
			printf("        bmControls(%2u)       0x%02x\n", i, buf[23+p+i]);
		printf("        iExtension          %5u %s\n",
		       buf[23+p+n], term);
		dump_junk(buf, "        ", 24+p+n);
		break;

	default:
		printf("(unknown)\n"
		       "        Invalid desc subtype:");
		dump_bytes(buf+3, buf[0]-3);
		break;
	}
}

static void dump_videostreaming_interface(const unsigned char *buf)
{
	static const char * const colorPrims[] = { "Unspecified", "BT.709,sRGB",
		"BT.470-2 (M)", "BT.470-2 (B,G)", "SMPTE 170M", "SMPTE 240M" };
	static const char * const transferChars[] = { "Unspecified", "BT.709",
		"BT.470-2 (M)", "BT.470-2 (B,G)", "SMPTE 170M", "SMPTE 240M",
		"Linear", "sRGB"};
	static const char * const matrixCoeffs[] = { "Unspecified", "BT.709",
		"FCC", "BT.470-2 (B,G)", "SMPTE 170M (BT.601)", "SMPTE 240M" };
	unsigned int i, m, n, p, flags, len;

	if (buf[1] != USB_DT_CS_INTERFACE)
		printf("      Warning: Invalid descriptor\n");
	else if (buf[0] < 3)
		printf("      Warning: Descriptor too short\n");
	printf("      VideoStreaming Interface Descriptor:\n"
	       "        bLength                         %5u\n"
	       "        bDescriptorType                 %5u\n"
	       "        bDescriptorSubtype              %5u ",
	       buf[0], buf[1], buf[2]);
	switch (buf[2]) {
	case 0x01: /* INPUT_HEADER */
		printf("(INPUT_HEADER)\n");
		p = buf[3];
		n = buf[12];
		if (buf[0] < 13+p*n)
			printf("      Warning: Descriptor too short\n");
		printf("        bNumFormats                     %5u\n"
		       "        wTotalLength                    %5u\n"
		       "        bEndPointAddress                %5u\n"
		       "        bmInfo                          %5u\n"
		       "        bTerminalLink                   %5u\n"
		       "        bStillCaptureMethod             %5u\n"
		       "        bTriggerSupport                 %5u\n"
		       "        bTriggerUsage                   %5u\n"
		       "        bControlSize                    %5u\n",
		       p, buf[4] | (buf[5] << 8), buf[6], buf[7], buf[8],
		       buf[9], buf[10], buf[11], n);
		for (i = 0; i < p; i++)
			printf(
			"        bmaControls(%2u)                 %5u\n",
				i, buf[13+p*n]);
		dump_junk(buf, "        ", 13+p*n);
		break;

	case 0x02: /* OUTPUT_HEADER */
		printf("(OUTPUT_HEADER)\n");
		p = buf[3];
		n = buf[8];
		if (buf[0] < 9+p*n)
			printf("      Warning: Descriptor too short\n");
		printf("        bNumFormats                 %5u\n"
		       "        wTotalLength                %5u\n"
		       "        bEndpointAddress            %5u\n"
		       "        bTerminalLink               %5u\n"
		       "        bControlSize                %5u\n",
		       p, buf[4] | (buf[5] << 8), buf[6], buf[7], n);
		for (i = 0; i < p; i++)
			printf(
			"        bmaControls(%2u)             %5u\n",
				i, buf[9+p*n]);
		dump_junk(buf, "        ", 9+p*n);
		break;

	case 0x03: /* STILL_IMAGE_FRAME */
		printf("(STILL_IMAGE_FRAME)\n");
		n = buf[4];
		m = buf[5+4*n];
		if (buf[0] < 6+4*n+m)
			printf("      Warning: Descriptor too short\n");
		printf("        bEndpointAddress                %5u\n"
		       "        bNumImageSizePatterns             %3u\n",
		       buf[3], n);
		for (i = 0; i < n; i++)
			printf("        wWidth(%2u)                      %5u\n"
			       "        wHeight(%2u)                     %5u\n",
			       i, buf[5+4*i] | (buf[6+4*i] << 8),
			       i, buf[7+4*i] | (buf[8+4*i] << 8));
		printf("        bNumCompressionPatterns           %3u\n", n);
		for (i = 0; i < m; i++)
			printf("        bCompression(%2u)                %5u\n",
			       i, buf[6+4*n+i]);
		dump_junk(buf, "        ", 6+4*n+m);
		break;

	case 0x04: /* FORMAT_UNCOMPRESSED */
	case 0x10: /* FORMAT_FRAME_BASED */
		if (buf[2] == 0x04) {
			printf("(FORMAT_UNCOMPRESSED)\n");
			len = 27;
		} else {
			printf("(FORMAT_FRAME_BASED)\n");
			len = 28;
		}
		if (buf[0] < len)
			printf("      Warning: Descriptor too short\n");
		flags = buf[25];
		printf("        bFormatIndex                    %5u\n"
		       "        bNumFrameDescriptors            %5u\n"
		       "        guidFormat                            %s\n"
		       "        bBitsPerPixel                   %5u\n"
		       "        bDefaultFrameIndex              %5u\n"
		       "        bAspectRatioX                   %5u\n"
		       "        bAspectRatioY                   %5u\n"
		       "        bmInterlaceFlags                 0x%02x\n",
		       buf[3], buf[4], get_guid(&buf[5]), buf[21], buf[22],
		       buf[23], buf[24], flags);
		printf("          Interlaced stream or variable: %s\n",
		       (flags & (1 << 0)) ? "Yes" : "No");
		printf("          Fields per frame: %u fields\n",
		       (flags & (1 << 1)) ? 1 : 2);
		printf("          Field 1 first: %s\n",
		       (flags & (1 << 2)) ? "Yes" : "No");
		printf("          Field pattern: ");
		switch ((flags >> 4) & 0x03) {
		case 0:
			printf("Field 1 only\n");
			break;
		case 1:
			printf("Field 2 only\n");
			break;
		case 2:
			printf("Regular pattern of fields 1 and 2\n");
			break;
		case 3:
			printf("Random pattern of fields 1 and 2\n");
			break;
		}
		printf("          bCopyProtect                  %5u\n", buf[26]);
		if (buf[2] == 0x10)
			printf("          bVariableSize                 %5u\n", buf[27]);
		dump_junk(buf, "        ", len);
		break;

	case 0x05: /* FRAME UNCOMPRESSED */
	case 0x07: /* FRAME_MJPEG */
	case 0x11: /* FRAME_FRAME_BASED */
		if (buf[2] == 0x05) {
			printf("(FRAME_UNCOMPRESSED)\n");
			n = 25;
		} else if (buf[2] == 0x07) {
			printf("(FRAME_MJPEG)\n");
			n = 25;
		} else {
			printf("(FRAME_FRAME_BASED)\n");
			n = 21;
		}
		len = (buf[n] != 0) ? (26+buf[n]*4) : 38;
		if (buf[0] < len)
			printf("      Warning: Descriptor too short\n");
		flags = buf[4];
		printf("        bFrameIndex                     %5u\n"
		       "        bmCapabilities                   0x%02x\n",
		       buf[3], flags);
		printf("          Still image %ssupported\n",
		       (flags & (1 << 0)) ? "" : "un");
		if (flags & (1 << 1))
			printf("          Fixed frame-rate\n");
		printf("        wWidth                          %5u\n"
		       "        wHeight                         %5u\n"
		       "        dwMinBitRate                %9u\n"
		       "        dwMaxBitRate                %9u\n",
		       buf[5] | (buf[6] <<  8), buf[7] | (buf[8] << 8),
		       buf[9] | (buf[10] << 8) | (buf[11] << 16) | (buf[12] << 24),
		       buf[13] | (buf[14] << 8) | (buf[15] << 16) | (buf[16] << 24));
		if (buf[2] == 0x11)
			printf("        dwDefaultFrameInterval      %9u\n"
			       "        bFrameIntervalType              %5u\n"
			       "        dwBytesPerLine              %9u\n",
			       buf[17] | (buf[18] << 8) | (buf[19] << 16) | (buf[20] << 24),
			       buf[21],
			       buf[22] | (buf[23] << 8) | (buf[24] << 16) | (buf[25] << 24));
		else
			printf("        dwMaxVideoFrameBufferSize   %9u\n"
			       "        dwDefaultFrameInterval      %9u\n"
			       "        bFrameIntervalType              %5u\n",
			       buf[17] | (buf[18] << 8) | (buf[19] << 16) | (buf[20] << 24),
			       buf[21] | (buf[22] << 8) | (buf[23] << 16) | (buf[24] << 24),
			       buf[25]);
		if (buf[n] == 0)
			printf("        dwMinFrameInterval          %9u\n"
			       "        dwMaxFrameInterval          %9u\n"
			       "        dwFrameIntervalStep         %9u\n",
			       buf[26] | (buf[27] << 8) | (buf[28] << 16) | (buf[29] << 24),
			       buf[30] | (buf[31] << 8) | (buf[32] << 16) | (buf[33] << 24),
			       buf[34] | (buf[35] << 8) | (buf[36] << 16) | (buf[37] << 24));
		else
			for (i = 0; i < buf[n]; i++)
				printf("        dwFrameInterval(%2u)         %9u\n",
				       i, buf[26+4*i] | (buf[27+4*i] << 8) |
				       (buf[28+4*i] << 16) | (buf[29+4*i] << 24));
		dump_junk(buf, "        ", len);
		break;

	case 0x06: /* FORMAT_MJPEG */
		printf("(FORMAT_MJPEG)\n");
		if (buf[0] < 11)
			printf("      Warning: Descriptor too short\n");
		flags = buf[5];
		printf("        bFormatIndex                    %5u\n"
		       "        bNumFrameDescriptors            %5u\n"
		       "        bFlags                          %5u\n",
		       buf[3], buf[4], flags);
		printf("          Fixed-size samples: %s\n",
		       (flags & (1 << 0)) ? "Yes" : "No");
		flags = buf[9];
		printf("        bDefaultFrameIndex              %5u\n"
		       "        bAspectRatioX                   %5u\n"
		       "        bAspectRatioY                   %5u\n"
		       "        bmInterlaceFlags                 0x%02x\n",
		       buf[6], buf[7], buf[8], flags);
		printf("          Interlaced stream or variable: %s\n",
		       (flags & (1 << 0)) ? "Yes" : "No");
		printf("          Fields per frame: %u fields\n",
		       (flags & (1 << 1)) ? 2 : 1);
		printf("          Field 1 first: %s\n",
		       (flags & (1 << 2)) ? "Yes" : "No");
		printf("          Field pattern: ");
		switch ((flags >> 4) & 0x03) {
		case 0:
			printf("Field 1 only\n");
			break;
		case 1:
			printf("Field 2 only\n");
			break;
		case 2:
			printf("Regular pattern of fields 1 and 2\n");
			break;
		case 3:
			printf("Random pattern of fields 1 and 2\n");
			break;
		}
		printf("          bCopyProtect                  %5u\n", buf[10]);
		dump_junk(buf, "        ", 11);
		break;

	case 0x0a: /* FORMAT_MPEG2TS */
		printf("(FORMAT_MPEG2TS)\n");
		len = buf[0] < 23 ? 7 : 23;
		if (buf[0] < len)
			printf("      Warning: Descriptor too short\n");
		printf("        bFormatIndex                    %5u\n"
		       "        bDataOffset                     %5u\n"
		       "        bPacketLength                   %5u\n"
		       "        bStrideLength                   %5u\n",
		       buf[3], buf[4], buf[5], buf[6]);
		if (len > 7)
			printf("        guidStrideFormat                      %s\n",
			       get_guid(&buf[7]));
		dump_junk(buf, "        ", len);
		break;

	case 0x0d: /* COLORFORMAT */
		printf("(COLORFORMAT)\n");
		if (buf[0] < 6)
			printf("      Warning: Descriptor too short\n");
		printf("        bColorPrimaries                 %5u (%s)\n",
		       buf[3], (buf[3] <= 5) ? colorPrims[buf[3]] : "Unknown");
		printf("        bTransferCharacteristics        %5u (%s)\n",
		       buf[4], (buf[4] <= 7) ? transferChars[buf[4]] : "Unknown");
		printf("        bMatrixCoefficients             %5u (%s)\n",
		       buf[5], (buf[5] <= 5) ? matrixCoeffs[buf[5]] : "Unknown");
		dump_junk(buf, "        ", 6);
		break;

	default:
		printf("        Invalid desc subtype:");
		dump_bytes(buf+3, buf[0]-3);
		break;
	}
}

static void dump_dfu_interface(const unsigned char *buf)
{
	if (buf[1] != USB_DT_CS_DEVICE)
		printf("      Warning: Invalid descriptor\n");
	else if (buf[0] < 7)
		printf("      Warning: Descriptor too short\n");
	printf("      Device Firmware Upgrade Interface Descriptor:\n"
	       "        bLength                         %5u\n"
	       "        bDescriptorType                 %5u\n"
	       "        bmAttributes                    %5u\n",
	       buf[0], buf[1], buf[2]);
	if (buf[2] & 0xf0)
		printf("          (unknown attributes!)\n");
	printf("          Will %sDetach\n", (buf[2] & 0x08) ? "" : "Not ");
	printf("          Manifestation %s\n", (buf[2] & 0x04) ? "Tolerant" : "Intolerant");
	printf("          Upload %s\n", (buf[2] & 0x02) ? "Supported" : "Unsupported");
	printf("          Download %s\n", (buf[2] & 0x01) ? "Supported" : "Unsupported");
	printf("        wDetachTimeout                  %5u milliseconds\n"
	       "        wTransferSize                   %5u bytes\n",
	       buf[3] | (buf[4] << 8), buf[5] | (buf[6] << 8));

	/* DFU 1.0 defines no version code, DFU 1.1 does */
	if (buf[0] < 9)
		return;
	printf("        bcdDFUVersion                   %x.%02x\n",
			buf[8], buf[7]);
}

static void dump_hub(const char *prefix, const unsigned char *p, int tt_type)
{
	unsigned int l, i, j;
	unsigned int offset;
	unsigned int wHubChar = (p[4] << 8) | p[3];

	printf("%sHub Descriptor:\n", prefix);
	printf("%s  bLength             %3u\n", prefix, p[0]);
	printf("%s  bDescriptorType     %3u\n", prefix, p[1]);
	printf("%s  nNbrPorts           %3u\n", prefix, p[2]);
	printf("%s  wHubCharacteristic 0x%04x\n", prefix, wHubChar);
	switch (wHubChar & 0x03) {
	case 0:
		printf("%s    Ganged power switching\n", prefix);
		break;
	case 1:
		printf("%s    Per-port power switching\n", prefix);
		break;
	default:
		printf("%s    No power switching (usb 1.0)\n", prefix);
		break;
	}
	if (wHubChar & 0x04)
		printf("%s    Compound device\n", prefix);
	switch ((wHubChar >> 3) & 0x03) {
	case 0:
		printf("%s    Ganged overcurrent protection\n", prefix);
		break;
	case 1:
		printf("%s    Per-port overcurrent protection\n", prefix);
		break;
	default:
		printf("%s    No overcurrent protection\n", prefix);
		break;
	}
	/* USB 3.0 hubs don't have TTs. */
	if (tt_type >= 1 && tt_type < 3) {
		l = (wHubChar >> 5) & 0x03;
		printf("%s    TT think time %d FS bits\n", prefix, (l + 1) * 8);
	}
	/* USB 3.0 hubs don't have port indicators.  Sad face. */
	if (tt_type != 3 && wHubChar & (1<<7))
		printf("%s    Port indicators\n", prefix);
	printf("%s  bPwrOn2PwrGood      %3u * 2 milli seconds\n", prefix, p[5]);

	/* USB 3.0 hubs report current in units of aCurrentUnit, or 4 mA */
	if (tt_type == 3)
		printf("%s  bHubContrCurrent   %4u milli Ampere\n",
				prefix, p[6]*4);
	else
		printf("%s  bHubContrCurrent    %3u milli Ampere\n",
				prefix, p[6]);

	if (tt_type == 3) {
		printf("%s  bHubDecLat          0.%1u micro seconds\n",
				prefix, p[7]);
		printf("%s  wHubDelay          %4u nano seconds\n",
				prefix, (p[8] << 4) +(p[7]));
		offset = 10;
	} else {
		offset = 7;
	}

	l = (p[2] >> 3) + 1; /* this determines the variable number of bytes following */
	if (l > HUB_STATUS_BYTELEN)
		l = HUB_STATUS_BYTELEN;
	printf("%s  DeviceRemovable   ", prefix);
	for (i = 0; i < l; i++)
		printf(" 0x%02x", p[offset+i]);

	if (tt_type != 3) {
		printf("\n%s  PortPwrCtrlMask   ", prefix);
		for (j = 0; j < l; j++)
			printf(" 0x%02x", p[offset+i+j]);
	}
	printf("\n");
}

static void dump_ccid_device(const unsigned char *buf)
{
	unsigned int us;

	if (buf[0] < 54) {
		printf("      Warning: Descriptor too short\n");
		return;
	}
	printf("      ChipCard Interface Descriptor:\n"
	       "        bLength             %5u\n"
	       "        bDescriptorType     %5u\n"
	       "        bcdCCID             %2x.%02x",
	       buf[0], buf[1], buf[3], buf[2]);
	if (buf[3] != 1 || buf[2] != 0)
		fputs("  (Warning: Only accurate for version 1.0)", stdout);
	putchar('\n');

	printf("        nMaxSlotIndex       %5u\n"
		"        bVoltageSupport     %5u  %s%s%s\n",
		buf[4],
		buf[5],
	       (buf[5] & 1) ? "5.0V " : "",
	       (buf[5] & 2) ? "3.0V " : "",
	       (buf[5] & 4) ? "1.8V " : "");

	us = convert_le_u32 (buf+6);
	printf("        dwProtocols         %5u ", us);
	if ((us & 1))
		fputs(" T=0", stdout);
	if ((us & 2))
		fputs(" T=1", stdout);
	if ((us & ~3))
		fputs(" (Invalid values detected)", stdout);
	putchar('\n');

	us = convert_le_u32(buf+10);
	printf("        dwDefaultClock      %5u\n", us);
	us = convert_le_u32(buf+14);
	printf("        dwMaxiumumClock     %5u\n", us);
	printf("        bNumClockSupported  %5u\n", buf[18]);
	us = convert_le_u32(buf+19);
	printf("        dwDataRate        %7u bps\n", us);
	us = convert_le_u32(buf+23);
	printf("        dwMaxDataRate     %7u bps\n", us);
	printf("        bNumDataRatesSupp.  %5u\n", buf[27]);

	us = convert_le_u32(buf+28);
	printf("        dwMaxIFSD           %5u\n", us);

	us = convert_le_u32(buf+32);
	printf("        dwSyncProtocols  %08X ", us);
	if ((us&1))
		fputs(" 2-wire", stdout);
	if ((us&2))
		fputs(" 3-wire", stdout);
	if ((us&4))
		fputs(" I2C", stdout);
	putchar('\n');

	us = convert_le_u32(buf+36);
	printf("        dwMechanical     %08X ", us);
	if ((us & 1))
		fputs(" accept", stdout);
	if ((us & 2))
		fputs(" eject", stdout);
	if ((us & 4))
		fputs(" capture", stdout);
	if ((us & 8))
		fputs(" lock", stdout);
	putchar('\n');

	us = convert_le_u32(buf+40);
	printf("        dwFeatures       %08X\n", us);
	if ((us & 0x0002))
		fputs("          Auto configuration based on ATR\n", stdout);
	if ((us & 0x0004))
		fputs("          Auto activation on insert\n", stdout);
	if ((us & 0x0008))
		fputs("          Auto voltage selection\n", stdout);
	if ((us & 0x0010))
		fputs("          Auto clock change\n", stdout);
	if ((us & 0x0020))
		fputs("          Auto baud rate change\n", stdout);
	if ((us & 0x0040))
		fputs("          Auto parameter negotation made by CCID\n", stdout);
	else if ((us & 0x0080))
		fputs("          Auto PPS made by CCID\n", stdout);
	else if ((us & (0x0040 | 0x0080)))
		fputs("        WARNING: conflicting negotation features\n", stdout);

	if ((us & 0x0100))
		fputs("          CCID can set ICC in clock stop mode\n", stdout);
	if ((us & 0x0200))
		fputs("          NAD value other than 0x00 accpeted\n", stdout);
	if ((us & 0x0400))
		fputs("          Auto IFSD exchange\n", stdout);

	if ((us & 0x00010000))
		fputs("          TPDU level exchange\n", stdout);
	else if ((us & 0x00020000))
		fputs("          Short APDU level exchange\n", stdout);
	else if ((us & 0x00040000))
		fputs("          Short and extended APDU level exchange\n", stdout);
	else if ((us & 0x00070000))
		fputs("        WARNING: conflicting exchange levels\n", stdout);

	us = convert_le_u32(buf+44);
	printf("        dwMaxCCIDMsgLen     %5u\n", us);

	printf("        bClassGetResponse    ");
	if (buf[48] == 0xff)
		fputs("echo\n", stdout);
	else
		printf("  %02X\n", buf[48]);

	printf("        bClassEnvelope       ");
	if (buf[49] == 0xff)
		fputs("echo\n", stdout);
	else
		printf("  %02X\n", buf[48]);

	printf("        wlcdLayout           ");
	if (!buf[50] && !buf[51])
		fputs("none\n", stdout);
	else
		printf("%u cols %u lines\n", buf[50], buf[51]);

	printf("        bPINSupport         %5u ", buf[52]);
	if ((buf[52] & 1))
		fputs(" verification", stdout);
	if ((buf[52] & 2))
		fputs(" modification", stdout);
	putchar('\n');

	printf("        bMaxCCIDBusySlots   %5u\n", buf[53]);

	if (buf[0] > 54) {
		fputs("        junk             ", stdout);
		dump_bytes(buf+54, buf[0]-54);
	}
}

/* ---------------------------------------------------------------------- */

/*
 * HID descriptor
 */

static void dump_report_desc(unsigned char *b, int l)
{
	unsigned int t, j, bsize, btag, btype, data = 0xffff, hut = 0xffff;
	int i;
	char *types[4] = { "Main", "Global", "Local", "reserved" };
	char indent[] = "                            ";

	printf("          Report Descriptor: (length is %d)\n", l);
	for (i = 0; i < l; ) {
		t = b[i];
		bsize = b[i] & 0x03;
		if (bsize == 3)
			bsize = 4;
		btype = b[i] & (0x03 << 2);
		btag = b[i] & ~0x03; /* 2 LSB bits encode length */
		printf("            Item(%-6s): %s, data=", types[btype>>2],
				names_reporttag(btag));
		if (bsize > 0) {
			printf(" [ ");
			data = 0;
			for (j = 0; j < bsize; j++) {
				printf("0x%02x ", b[i+1+j]);
				data += (b[i+1+j] << (8*j));
			}
			printf("] %d", data);
		} else
			printf("none");
		printf("\n");
		switch (btag) {
		case 0x04: /* Usage Page */
			printf("%s%s\n", indent, names_huts(data));
			hut = data;
			break;

		case 0x08: /* Usage */
		case 0x18: /* Usage Minimum */
		case 0x28: /* Usage Maximum */
			printf("%s%s\n", indent,
			       names_hutus((hut << 16) + data));
			break;

		case 0x54: /* Unit Exponent */
			printf("%sUnit Exponent: %i\n", indent,
			       (signed char)data);
			break;

		case 0x64: /* Unit */
			printf("%s", indent);
			dump_unit(data, bsize);
			break;

		case 0xa0: /* Collection */
			printf("%s", indent);
			switch (data) {
			case 0x00:
				printf("Physical\n");
				break;

			case 0x01:
				printf("Application\n");
				break;

			case 0x02:
				printf("Logical\n");
				break;

			case 0x03:
				printf("Report\n");
				break;

			case 0x04:
				printf("Named Array\n");
				break;

			case 0x05:
				printf("Usage Switch\n");
				break;

			case 0x06:
				printf("Usage Modifier\n");
				break;

			default:
				if (data & 0x80)
					printf("Vendor defined\n");
				else
					printf("Reserved for future use.\n");
			}
			break;
		case 0x80: /* Input */
		case 0x90: /* Output */
		case 0xb0: /* Feature */
			printf("%s%s %s %s %s %s\n%s%s %s %s %s\n",
			       indent,
			       data & 0x01 ? "Constant" : "Data",
			       data & 0x02 ? "Variable" : "Array",
			       data & 0x04 ? "Relative" : "Absolute",
			       data & 0x08 ? "Wrap" : "No_Wrap",
			       data & 0x10 ? "Non_Linear" : "Linear",
			       indent,
			       data & 0x20 ? "No_Preferred_State" : "Preferred_State",
			       data & 0x40 ? "Null_State" : "No_Null_Position",
			       data & 0x80 ? "Volatile" : "Non_Volatile",
			       data & 0x100 ? "Buffered Bytes" : "Bitfield");
			break;
		}
		i += 1 + bsize;
	}
}

static void dump_hid_device(libusb_device_handle *dev,
			    const struct libusb_interface_descriptor *interface,
			    const unsigned char *buf)
{
	unsigned int i, len;
	unsigned int n;
	unsigned char dbuf[8192];

	if (buf[1] != LIBUSB_DT_HID)
		printf("      Warning: Invalid descriptor\n");
	else if (buf[0] < 6+3*buf[5])
		printf("      Warning: Descriptor too short\n");
	printf("        HID Device Descriptor:\n"
	       "          bLength             %5u\n"
	       "          bDescriptorType     %5u\n"
	       "          bcdHID              %2x.%02x\n"
	       "          bCountryCode        %5u %s\n"
	       "          bNumDescriptors     %5u\n",
	       buf[0], buf[1], buf[3], buf[2], buf[4],
	       names_countrycode(buf[4]) ? : "Unknown", buf[5]);
	for (i = 0; i < buf[5]; i++)
		printf("          bDescriptorType     %5u %s\n"
		       "          wDescriptorLength   %5u\n",
		       buf[6+3*i], names_hid(buf[6+3*i]),
		       buf[7+3*i] | (buf[8+3*i] << 8));
	dump_junk(buf, "        ", 6+3*buf[5]);
	if (!do_report_desc)
		return;

	if (!dev) {
		printf("         Report Descriptors: \n"
		       "           ** UNAVAILABLE **\n");
		return;
	}

	for (i = 0; i < buf[5]; i++) {
		/* we are just interested in report descriptors*/
		if (buf[6+3*i] != LIBUSB_DT_REPORT)
			continue;
		len = buf[7+3*i] | (buf[8+3*i] << 8);
		if (len > (unsigned int)sizeof(dbuf)) {
			printf("report descriptor too long\n");
			continue;
		}
		if (libusb_claim_interface(dev, interface->bInterfaceNumber) == 0) {
			int retries = 4;
			n = 0;
			while (n < len && retries--)
				n = usb_control_msg(dev,
					 LIBUSB_ENDPOINT_IN | LIBUSB_REQUEST_TYPE_STANDARD
						| LIBUSB_RECIPIENT_INTERFACE,
					 LIBUSB_REQUEST_GET_DESCRIPTOR,
					 (LIBUSB_DT_REPORT << 8),
					 interface->bInterfaceNumber,
					 dbuf, len,
					 CTRL_TIMEOUT);

			if (n > 0) {
				if (n < len)
					printf("          Warning: incomplete report descriptor\n");
				dump_report_desc(dbuf, n);
			}
			libusb_release_interface(dev, interface->bInterfaceNumber);
		} else {
			/* recent Linuxes require claim() for RECIP_INTERFACE,
			 * so "rmmod hid" will often make these available.
			 */
			printf("         Report Descriptors: \n"
			       "           ** UNAVAILABLE **\n");
		}
	}
}

static char *
dump_comm_descriptor(libusb_device_handle *dev, const unsigned char *buf, char *indent)
{
	int		tmp;
	char		str[128];
	char		*type;

	switch (buf[2]) {
	case 0:
		type = "Header";
		if (buf[0] != 5)
			goto bad;
		printf("%sCDC Header:\n"
		       "%s  bcdCDC               %x.%02x\n",
		       indent,
		       indent, buf[4], buf[3]);
		break;
	case 0x01:		/* call management functional desc */
		type = "Call Management";
		if (buf[0] != 5)
			goto bad;
		printf("%sCDC Call Management:\n"
		       "%s  bmCapabilities       0x%02x\n",
		       indent,
		       indent, buf[3]);
		if (buf[3] & 0x01)
			printf("%s    call management\n", indent);
		if (buf[3] & 0x02)
			printf("%s    use DataInterface\n", indent);
		printf("%s  bDataInterface          %d\n", indent, buf[4]);
		break;
	case 0x02:		/* acm functional desc */
		type = "ACM";
		if (buf[0] != 4)
			goto bad;
		printf("%sCDC ACM:\n"
		       "%s  bmCapabilities       0x%02x\n",
		       indent,
		       indent, buf[3]);
		if (buf[3] & 0x08)
			printf("%s    connection notifications\n", indent);
		if (buf[3] & 0x04)
			printf("%s    sends break\n", indent);
		if (buf[3] & 0x02)
			printf("%s    line coding and serial state\n", indent);
		if (buf[3] & 0x01)
			printf("%s    get/set/clear comm features\n", indent);
		break;
#if 0
	case 0x03:		/* direct line management */
	case 0x04:		/* telephone ringer */
	case 0x05:		/* telephone call and line state reporting */
#endif
	case 0x06:		/* union desc */
		type = "Union";
		if (buf[0] < 5)
			goto bad;
		printf("%sCDC Union:\n"
		       "%s  bMasterInterface        %d\n"
		       "%s  bSlaveInterface         ",
		       indent,
		       indent, buf[3],
		       indent);
		for (tmp = 4; tmp < buf[0]; tmp++)
			printf("%d ", buf[tmp]);
		printf("\n");
		break;
	case 0x07:		/* country selection functional desc */
		type = "Country Selection";
		if (buf[0] < 6 || (buf[0] & 1) != 0)
			goto bad;
		get_string(dev, str, sizeof str, buf[3]);
		printf("%sCountry Selection:\n"
		       "%s  iCountryCodeRelDate     %4d %s\n",
		       indent,
		       indent, buf[3], (buf[3] && *str) ? str : "(?\?)");
		for (tmp = 4; tmp < buf[0]; tmp += 2) {
			printf("%s  wCountryCode          0x%02x%02x\n",
				indent, buf[tmp], buf[tmp + 1]);
		}
		break;
	case 0x08:		/* telephone operational modes */
		type = "Telephone Operations";
		if (buf[0] != 4)
			goto bad;
		printf("%sCDC Telephone operations:\n"
		       "%s  bmCapabilities       0x%02x\n",
		       indent,
		       indent, buf[3]);
		if (buf[3] & 0x04)
			printf("%s    computer centric mode\n", indent);
		if (buf[3] & 0x02)
			printf("%s    standalone mode\n", indent);
		if (buf[3] & 0x01)
			printf("%s    simple mode\n", indent);
		break;
#if 0
	case 0x09:		/* USB terminal */
#endif
	case 0x0a:		/* network channel terminal */
		type = "Network Channel Terminal";
		if (buf[0] != 7)
			goto bad;
		get_string(dev, str, sizeof str, buf[4]);
		printf("%sNetwork Channel Terminal:\n"
		       "%s  bEntityId               %3d\n"
		       "%s  iName                   %3d %s\n"
		       "%s  bChannelIndex           %3d\n"
		       "%s  bPhysicalInterface      %3d\n",
		       indent,
		       indent, buf[3],
		       indent, buf[4], str,
		       indent, buf[5],
		       indent, buf[6]);
		break;
#if 0
	case 0x0b:		/* protocol unit */
	case 0x0c:		/* extension unit */
	case 0x0d:		/* multi-channel management */
	case 0x0e:		/* CAPI control management*/
#endif
	case 0x0f:		/* ethernet functional desc */
		type = "Ethernet";
		if (buf[0] != 13)
			goto bad;
		get_string(dev, str, sizeof str, buf[3]);
		tmp = buf[7] << 8;
		tmp |= buf[6]; tmp <<= 8;
		tmp |= buf[5]; tmp <<= 8;
		tmp |= buf[4];
		printf("%sCDC Ethernet:\n"
		       "%s  iMacAddress             %10d %s\n"
		       "%s  bmEthernetStatistics    0x%08x\n",
		       indent,
		       indent, buf[3], (buf[3] && *str) ? str : "(?\?)",
		       indent, tmp);
		/* FIXME dissect ALL 28 bits */
		printf("%s  wMaxSegmentSize         %10d\n"
		       "%s  wNumberMCFilters            0x%04x\n"
		       "%s  bNumberPowerFilters     %10d\n",
		       indent, (buf[9]<<8)|buf[8],
		       indent, (buf[11]<<8)|buf[10],
		       indent, buf[12]);
		break;
#if 0
	case 0x10:		/* ATM networking */
#endif
	case 0x11:		/* WHCM functional desc */
		type = "WHCM version";
		if (buf[0] != 5)
			goto bad;
		printf("%sCDC WHCM:\n"
		       "%s  bcdVersion           %x.%02x\n",
		       indent,
		       indent, buf[4], buf[3]);
		break;
	case 0x12:		/* MDLM functional desc */
		type = "MDLM";
		if (buf[0] != 21)
			goto bad;
		printf("%sCDC MDLM:\n"
		       "%s  bcdCDC               %x.%02x\n"
		       "%s  bGUID               %s\n",
		       indent,
		       indent, buf[4], buf[3],
		       indent, get_guid(buf + 5));
		break;
	case 0x13:		/* MDLM detail desc */
		type = "MDLM detail";
		if (buf[0] < 5)
			goto bad;
		printf("%sCDC MDLM detail:\n"
		       "%s  bGuidDescriptorType  %02x\n"
		       "%s  bDetailData         ",
		       indent,
		       indent, buf[3],
		       indent);
		dump_bytes(buf + 4, buf[0] - 4);
		break;
	case 0x14:		/* device management functional desc */
		type = "Device Management";
		if (buf[0] != 7)
			goto bad;
		printf("%sCDC Device Management:\n"
		       "%s  bcdVersion           %x.%02x\n"
		       "%s  wMaxCommand          %d\n",
		       indent,
		       indent, buf[4], buf[3],
		       indent, (buf[6] << 8) | buf[5]);
		break;
	case 0x15:		/* OBEX functional desc */
		type = "OBEX";
		if (buf[0] != 5)
			goto bad;
		printf("%sCDC OBEX:\n"
		       "%s  bcdVersion           %x.%02x\n",
		       indent,
		       indent, buf[4], buf[3]);
		break;
#if 0
	case 0x16:		/* command set functional desc */
	case 0x17:		/* command set detail desc */
	case 0x18:		/* telephone control model functional desc */
#endif
	default:
		/* FIXME there are about a dozen more descriptor types */
		printf("%sUNRECOGNIZED CDC: ", indent);
		dump_bytes(buf, buf[0]);
		return "unrecognized comm descriptor";
	}
	return 0;

bad:
	printf("%sINVALID CDC (%s): ", indent, type);
	dump_bytes(buf, buf[0]);
	return "corrupt comm descriptor";
}

/* ---------------------------------------------------------------------- */

static void do_hub(libusb_device_handle *fd, unsigned tt_type, unsigned speed)
{
	unsigned char buf[7 /* base descriptor */
			+ 2 /* bitmasks */ * HUB_STATUS_BYTELEN];
	int i, ret, value;
	unsigned int link_state;
	char *link_state_descriptions[] = {
		" U0",
		" U1",
		" U2",
		" suspend",
		" SS.disabled",
		" Rx.Detect",
		" SS.Inactive",
		" Polling",
		" Recovery",
		" Hot Reset",
		" Compliance",
		" Loopback",
	};

	/* USB 3.0 hubs have a slightly different descriptor */
	if (speed == 0x0300)
		value = 0x2A;
	else
		value = 0x29;

	ret = usb_control_msg(fd,
			LIBUSB_ENDPOINT_IN | LIBUSB_REQUEST_TYPE_CLASS | LIBUSB_RECIPIENT_DEVICE,
			LIBUSB_REQUEST_GET_DESCRIPTOR,
			value << 8, 0,
			buf, sizeof buf, CTRL_TIMEOUT);
	if (ret < 9 /* at least one port's bitmasks */) {
		if (ret >= 0)
			fprintf(stderr,
				"incomplete hub descriptor, %d bytes\n",
				ret);
		/* Linux returns EHOSTUNREACH for suspended devices */
		else if (errno != EHOSTUNREACH)
			perror("can't get hub descriptor");
		return;
	}
	dump_hub("", buf, tt_type);

	printf(" Hub Port Status:\n");
	for (i = 0; i < buf[2]; i++) {
		unsigned char status[4];

		ret = usb_control_msg(fd,
				LIBUSB_ENDPOINT_IN | LIBUSB_REQUEST_TYPE_CLASS
					| LIBUSB_RECIPIENT_OTHER,
				LIBUSB_REQUEST_GET_STATUS,
				0, i + 1,
				status, sizeof status,
				CTRL_TIMEOUT);
		if (ret < 0) {
			fprintf(stderr,
				"cannot read port %d status, %s (%d)\n",
				i + 1, strerror(errno), errno);
			break;
		}

		printf("   Port %d: %02x%02x.%02x%02x", i + 1,
			status[3], status[2],
			status[1], status[0]);
		/* CAPS are used to highlight "transient" states */
		if (speed != 0x0300) {
			printf("%s%s%s%s%s",
					(status[2] & 0x10) ? " C_RESET" : "",
					(status[2] & 0x08) ? " C_OC" : "",
					(status[2] & 0x04) ? " C_SUSPEND" : "",
					(status[2] & 0x02) ? " C_ENABLE" : "",
					(status[2] & 0x01) ? " C_CONNECT" : "");
			printf("%s%s%s%s%s%s%s%s%s%s\n",
					(status[1] & 0x10) ? " indicator" : "",
					(status[1] & 0x08) ? " test" : "",
					(status[1] & 0x04) ? " highspeed" : "",
					(status[1] & 0x02) ? " lowspeed" : "",
					(status[1] & 0x01) ? " power" : "",
					(status[0] & 0x10) ? " RESET" : "",
					(status[0] & 0x08) ? " oc" : "",
					(status[0] & 0x04) ? " suspend" : "",
					(status[0] & 0x02) ? " enable" : "",
					(status[0] & 0x01) ? " connect" : "");
		} else {
			link_state = ((status[0] & 0xe0) >> 5) +
				((status[1] & 0x1) << 4);
			printf("%s%s%s%s%s%s",
					(status[2] & 0x80) ? " C_CONFIG_ERROR" : "",
					(status[2] & 0x40) ? " C_LINK_STATE" : "",
					(status[2] & 0x20) ? " C_BH_RESET" : "",
					(status[2] & 0x10) ? " C_RESET" : "",
					(status[2] & 0x08) ? " C_OC" : "",
					(status[2] & 0x01) ? " C_CONNECT" : "");
			printf("%s%s",
					((status[1] & 0x1C) == 0) ? " 5Gbps" : " Unknown Speed",
					(status[1] & 0x02) ? " power" : "");
			/* Link state is bits 8:5 */
			if (link_state < (sizeof(link_state_descriptions) /
						sizeof(*link_state_descriptions)))
				printf("%s", link_state_descriptions[link_state]);
			printf("%s%s%s%s\n",
					(status[0] & 0x10) ? " RESET" : "",
					(status[0] & 0x08) ? " oc" : "",
					(status[0] & 0x02) ? " enable" : "",
					(status[0] & 0x01) ? " connect" : "");
		}
	}
}

static void do_dualspeed(libusb_device_handle *fd)
{
	unsigned char buf[10];
	char cls[128], subcls[128], proto[128];
	int ret;

	ret = usb_control_msg(fd,
			LIBUSB_ENDPOINT_IN | LIBUSB_REQUEST_TYPE_STANDARD | LIBUSB_RECIPIENT_DEVICE,
			LIBUSB_REQUEST_GET_DESCRIPTOR,
			USB_DT_DEVICE_QUALIFIER << 8, 0,
			buf, sizeof buf, CTRL_TIMEOUT);
	if (ret < 0 && errno != EPIPE)
		perror("can't get device qualifier");

	/* all dual-speed devices have a qualifier */
	if (ret != sizeof buf
			|| buf[0] != ret
			|| buf[1] != USB_DT_DEVICE_QUALIFIER)
		return;

	get_class_string(cls, sizeof(cls),
			buf[4]);
	get_subclass_string(subcls, sizeof(subcls),
			buf[4], buf[5]);
	get_protocol_string(proto, sizeof(proto),
			buf[4], buf[5], buf[6]);
	printf("Device Qualifier (for other device speed):\n"
	       "  bLength             %5u\n"
	       "  bDescriptorType     %5u\n"
	       "  bcdUSB              %2x.%02x\n"
	       "  bDeviceClass        %5u %s\n"
	       "  bDeviceSubClass     %5u %s\n"
	       "  bDeviceProtocol     %5u %s\n"
	       "  bMaxPacketSize0     %5u\n"
	       "  bNumConfigurations  %5u\n",
	       buf[0], buf[1],
	       buf[3], buf[2],
	       buf[4], cls,
	       buf[5], subcls,
	       buf[6], proto,
	       buf[7], buf[8]);

	/* FIXME also show the OTHER_SPEED_CONFIG descriptors */
}

static void do_debug(libusb_device_handle *fd)
{
	unsigned char buf[4];
	int ret;

	ret = usb_control_msg(fd,
			LIBUSB_ENDPOINT_IN | LIBUSB_REQUEST_TYPE_STANDARD | LIBUSB_RECIPIENT_DEVICE,
			LIBUSB_REQUEST_GET_DESCRIPTOR,
			USB_DT_DEBUG << 8, 0,
			buf, sizeof buf, CTRL_TIMEOUT);
	if (ret < 0 && errno != EPIPE)
		perror("can't get debug descriptor");

	/* some high speed devices are also "USB2 debug devices", meaning
	 * you can use them with some EHCI implementations as another kind
	 * of system debug channel:  like JTAG, RS232, or a console.
	 */
	if (ret != sizeof buf
			|| buf[0] != ret
			|| buf[1] != USB_DT_DEBUG)
		return;

	printf("Debug descriptor:\n"
	       "  bLength              %4u\n"
	       "  bDescriptorType      %4u\n"
	       "  bDebugInEndpoint     0x%02x\n"
	       "  bDebugOutEndpoint    0x%02x\n",
	       buf[0], buf[1],
	       buf[2], buf[3]);
}

static const unsigned char *find_otg(const unsigned char *buf, int buflen)
{
	if (!buf)
		return 0;
	while (buflen >= 3) {
		if (buf[0] == 3 && buf[1] == USB_DT_OTG)
			return buf;
		if (buf[0] > buflen)
			return 0;
		buflen -= buf[0];
		buf += buf[0];
	}
	return 0;
}

static int do_otg(struct libusb_config_descriptor *config)
{
	unsigned	i, k;
	int		j;
	const unsigned char	*desc;

	/* each config of an otg device has an OTG descriptor */
	desc = find_otg(config->extra, config->extra_length);
	for (i = 0; !desc && i < config->bNumInterfaces; i++) {
		const struct libusb_interface *intf;

		intf = &config->interface[i];
		for (j = 0; !desc && j < intf->num_altsetting; j++) {
			const struct libusb_interface_descriptor *alt;

			alt = &intf->altsetting[j];
			desc = find_otg(alt->extra, alt->extra_length);
			for (k = 0; !desc && k < alt->bNumEndpoints; k++) {
				const struct libusb_endpoint_descriptor *ep;

				ep = &alt->endpoint[k];
				desc = find_otg(ep->extra, ep->extra_length);
			}
		}
	}
	if (!desc)
		return 0;

	printf("OTG Descriptor:\n"
		"  bLength               %3u\n"
		"  bDescriptorType       %3u\n"
		"  bmAttributes         0x%02x\n"
		"%s%s",
		desc[0], desc[1], desc[2],
		(desc[2] & 0x01)
			? "    SRP (Session Request Protocol)\n" : "",
		(desc[2] & 0x02)
			? "    HNP (Host Negotiation Protocol)\n" : "");
	return 1;
}

static void
dump_device_status(libusb_device_handle *fd, int otg, int wireless)
{
	unsigned char status[8];
	int ret;

	ret = usb_control_msg(fd, LIBUSB_ENDPOINT_IN | LIBUSB_REQUEST_TYPE_STANDARD
				| LIBUSB_RECIPIENT_DEVICE,
			LIBUSB_REQUEST_GET_STATUS,
			0, 0,
			status, 2,
			CTRL_TIMEOUT);
	if (ret < 0) {
		fprintf(stderr,
			"cannot read device status, %s (%d)\n",
			strerror(errno), errno);
		return;
	}

	printf("Device Status:     0x%02x%02x\n",
			status[1], status[0]);
	if (status[0] & (1 << 0))
		printf("  Self Powered\n");
	else
		printf("  (Bus Powered)\n");
	if (status[0] & (1 << 1))
		printf("  Remote Wakeup Enabled\n");
	if (status[0] & (1 << 2)) {
		/* for high speed devices */
		if (!wireless)
			printf("  Test Mode\n");
		/* for devices with Wireless USB support */
		else
			printf("  Battery Powered\n");
	}
	/* if both HOST and DEVICE support OTG */
	if (otg) {
		if (status[0] & (1 << 3))
			printf("  HNP Enabled\n");
		if (status[0] & (1 << 4))
			printf("  HNP Capable\n");
		if (status[0] & (1 << 5))
			printf("  ALT port is HNP Capable\n");
	}
	/* for high speed devices with debug descriptors */
	if (status[0] & (1 << 6))
		printf("  Debug Mode\n");

	if (!wireless)
		return;

	/* Wireless USB exposes FIVE different types of device status,
	 * accessed by distinct wIndex values.
	 */
	ret = usb_control_msg(fd, LIBUSB_ENDPOINT_IN | LIBUSB_REQUEST_TYPE_STANDARD
				| LIBUSB_RECIPIENT_DEVICE,
			LIBUSB_REQUEST_GET_STATUS,
			0, 1 /* wireless status */,
			status, 1,
			CTRL_TIMEOUT);
	if (ret < 0) {
		fprintf(stderr,
			"cannot read wireless %s, %s (%d)\n",
			"status",
			strerror(errno), errno);
		return;
	}
	printf("Wireless Status:     0x%02x\n", status[0]);
	if (status[0] & (1 << 0))
		printf("  TX Drp IE\n");
	if (status[0] & (1 << 1))
		printf("  Transmit Packet\n");
	if (status[0] & (1 << 2))
		printf("  Count Packets\n");
	if (status[0] & (1 << 3))
		printf("  Capture Packet\n");

	ret = usb_control_msg(fd, LIBUSB_ENDPOINT_IN | LIBUSB_REQUEST_TYPE_STANDARD
				| LIBUSB_RECIPIENT_DEVICE,
			LIBUSB_REQUEST_GET_STATUS,
			0, 2 /* Channel Info */,
			status, 1,
			CTRL_TIMEOUT);
	if (ret < 0) {
		fprintf(stderr,
			"cannot read wireless %s, %s (%d)\n",
			"channel info",
			strerror(errno), errno);
		return;
	}
	printf("Channel Info:        0x%02x\n", status[0]);

	/* 3=Received data: many bytes, for count packets or capture packet */

	ret = usb_control_msg(fd, LIBUSB_ENDPOINT_IN | LIBUSB_REQUEST_TYPE_STANDARD
				| LIBUSB_RECIPIENT_DEVICE,
			LIBUSB_REQUEST_GET_STATUS,
			0, 3 /* MAS Availability */,
			status, 8,
			CTRL_TIMEOUT);
	if (ret < 0) {
		fprintf(stderr,
			"cannot read wireless %s, %s (%d)\n",
			"MAS info",
			strerror(errno), errno);
		return;
	}
	printf("MAS Availability:    ");
	dump_bytes(status, 8);

	ret = usb_control_msg(fd, LIBUSB_ENDPOINT_IN | LIBUSB_REQUEST_TYPE_STANDARD
				| LIBUSB_RECIPIENT_DEVICE,
			LIBUSB_REQUEST_GET_STATUS,
			0, 5 /* Current Transmit Power */,
			status, 2,
			CTRL_TIMEOUT);
	if (ret < 0) {
		fprintf(stderr,
			"cannot read wireless %s, %s (%d)\n",
			"transmit power",
			strerror(errno), errno);
		return;
	}
	printf("Transmit Power:\n");
	printf(" TxNotification:     0x%02x\n", status[0]);
	printf(" TxBeacon:     :     0x%02x\n", status[1]);
}

static int do_wireless(libusb_device_handle *fd)
{
	/* FIXME fetch and dump BOS etc */
	if (fd)
		return 0;
	return 0;
}

static void dump_usb2_device_capability_desc(unsigned char *buf)
{
	unsigned int wide;

	wide = buf[3] + (buf[4] << 8) +
		(buf[5] << 8) + (buf[6] << 8);
	printf("  USB 2.0 Extension Device Capability:\n"
			"    bLength             %5u\n"
			"    bDescriptorType     %5u\n"
			"    bDevCapabilityType  %5u\n"
			"    bmAttributes   0x%08x\n",
			buf[0], buf[1], buf[2], wide);
	if (!(wide & 0x02))
		printf("      (Missing must-be-set LPM bit!)\n");
	else
		printf("      Link Power Management (LPM)"
				" Supported\n");
}

static void dump_ss_device_capability_desc(unsigned char *buf)
{
	if (buf[0] < 10) {
		printf("  Bad SuperSpeed USB Device Capability descriptor.\n");
		return;
	}
	printf("  SuperSpeed USB Device Capability:\n"
			"    bLength             %5u\n"
			"    bDescriptorType     %5u\n"
			"    bDevCapabilityType  %5u\n"
			"    bmAttributes         0x%02x\n",
			buf[0], buf[1], buf[2], buf[3]);
	if (!(buf[3] & 0x02))
		printf("      Latency Tolerance Messages (LTM)"
				" Supported\n");
	printf("    wSpeedsSupported   0x%02x%02x\n", buf[5], buf[4]);
	if (buf[4] & (1 << 0))
		printf("      Device can operate at Low Speed (1Mbps)\n");
	if (buf[4] & (1 << 1))
		printf("      Device can operate at Full Speed (12Mbps)\n");
	if (buf[4] & (1 << 2))
		printf("      Device can operate at High Speed (480Mbps)\n");
	if (buf[4] & (1 << 3))
		printf("      Device can operate at SuperSpeed (5Gbps)\n");

	printf("    bFunctionalitySupport %3u\n", buf[6]);
	switch(buf[6]) {
	case 0:
		printf("      Lowest fully-functional device speed is "
				"Low Speed (1Mbps)\n");
		break;
	case 1:
		printf("      Lowest fully-functional device speed is "
				"Full Speed (12Mbps)\n");
		break;
	case 2:
		printf("      Lowest fully-functional device speed is "
				"High Speed (480Mbps)\n");
		break;
	case 3:
		printf("      Lowest fully-functional device speed is "
				"SuperSpeed (5Gbps)\n");
		break;
	default:
		printf("      Lowest fully-functional device speed is "
				"at an unknown speed!\n");
		break;
	}
	printf("    bU1DevExitLat        %4u micro seconds\n", buf[7]);
	printf("    bU2DevExitLat    %8u micro seconds\n", buf[8] + (buf[9] << 8));
}

static void dump_container_id_device_capability_desc(unsigned char *buf)
{
	if (buf[0] < 20) {
		printf("  Bad Container ID Device Capability descriptor.\n");
		return;
	}
	printf("  Container ID Device Capability:\n"
			"    bLength             %5u\n"
			"    bDescriptorType     %5u\n"
			"    bDevCapabilityType  %5u\n"
			"    bReserved           %5u\n",
			buf[0], buf[1], buf[2], buf[3]);
	printf("    ContainerID             %s\n",
			get_guid(&buf[4]));
}

static void dump_bos_descriptor(libusb_device_handle *fd)
{
	/* Total for all known BOS descriptors is 43 bytes:
	 * 6 bytes for Wireless USB, 7 bytes for USB 2.0 extension,
	 * 10 bytes for SuperSpeed, 20 bytes for Container ID.
	 */
	unsigned char bos_desc[43];
	unsigned int bos_desc_size;
	int size, ret;
	unsigned char *buf;

	/* Get the first 5 bytes to get the wTotalLength field */
	ret = usb_control_msg(fd,
			LIBUSB_ENDPOINT_IN | LIBUSB_RECIPIENT_DEVICE,
			LIBUSB_REQUEST_GET_DESCRIPTOR,
			USB_DT_BOS << 8, 0,
			bos_desc, 5, CTRL_TIMEOUT);
	if (ret <= 0)
		return;
	else if (bos_desc[0] != 5 || bos_desc[1] != USB_DT_BOS)
		return;

	bos_desc_size = bos_desc[2] + (bos_desc[3] << 8);
	printf("Binary Object Store Descriptor:\n"
	       "  bLength             %5u\n"
	       "  bDescriptorType     %5u\n"
	       "  wTotalLength        %5u\n"
	       "  bNumDeviceCaps      %5u\n",
	       bos_desc[0], bos_desc[1],
	       bos_desc_size, bos_desc[4]);

	if (bos_desc_size <= 5) {
		if (bos_desc[4] > 0)
			fprintf(stderr, "Couldn't get "
					"device capability descriptors\n");
		return;
	}
	if (bos_desc_size > sizeof bos_desc) {
		fprintf(stderr, "FIXME: alloc bigger buffer for "
				"device capability descriptors\n");
		return;
	}

	ret = usb_control_msg(fd,
			LIBUSB_ENDPOINT_IN | LIBUSB_RECIPIENT_DEVICE,
			LIBUSB_REQUEST_GET_DESCRIPTOR,
			USB_DT_BOS << 8, 0,
			bos_desc, bos_desc_size, CTRL_TIMEOUT);
	if (ret < 0) {
		fprintf(stderr, "Couldn't get device capability descriptors\n");
		return;
	}

	size = bos_desc_size - 5;
	buf = &bos_desc[5];

	while (size >= 3) {
		if (buf[0] < 3) {
			printf("buf[0] = %u\n", buf[0]);
			return;
		}
		switch (buf[2]) {
		case USB_DC_WIRELESS_USB:
			/* FIXME */
			break;
		case USB_DC_20_EXTENSION:
			dump_usb2_device_capability_desc(buf);
			break;
		case USB_DC_SUPERSPEED:
			dump_ss_device_capability_desc(buf);
			break;
		case USB_DC_CONTAINER_ID:
			dump_container_id_device_capability_desc(buf);
			break;
		default:
			printf("  ** UNRECOGNIZED: ");
			dump_bytes(buf, buf[0]);
			break;
		}
		size -= buf[0];
		buf += buf[0];
	}
}

static void dumpdev(libusb_device *dev)
{
	libusb_device_handle *udev;
	struct libusb_device_descriptor desc;
	int i, ret;
	int otg, wireless;

	otg = wireless = 0;
	ret = libusb_open(dev, &udev);
	if (ret) {
		fprintf(stderr, "Couldn't open device, some information "
			"will be missing\n");
		udev = NULL;
	}

	libusb_get_device_descriptor(dev, &desc);
	dump_device(udev, &desc);
	if (desc.bcdUSB == 0x0250)
		wireless = do_wireless(udev);
	if (desc.bNumConfigurations) {
		struct libusb_config_descriptor *config;

		ret = libusb_get_config_descriptor(dev, 0, &config);
		if (ret) {
			fprintf(stderr, "Couldn't get configuration descriptor 0, "
					"some information will be missing\n");
		} else {
			otg = do_otg(config) || otg;
			libusb_free_config_descriptor(config);
		}

		for (i = 0; i < desc.bNumConfigurations; ++i) {
			ret = libusb_get_config_descriptor(dev, i, &config);
			if (ret) {
				fprintf(stderr, "Couldn't get configuration "
						"descriptor %d, some information will "
						"be missing\n", i);
			} else {
				dump_config(udev, config);
				libusb_free_config_descriptor(config);
			}
		}
	}
	if (!udev)
		return;

	if (desc.bDeviceClass == LIBUSB_CLASS_HUB)
		do_hub(udev, desc.bDeviceProtocol, desc.bcdUSB);
	if (desc.bcdUSB >= 0x0201) {
		dump_bos_descriptor(udev);
	}
	if (desc.bcdUSB == 0x0200) {
		do_dualspeed(udev);
	}
	do_debug(udev);
	dump_device_status(udev, otg, wireless);
	libusb_close(udev);
}

/* ---------------------------------------------------------------------- */

static int dump_one_device(libusb_context *ctx, const char *path)
{
	libusb_device *dev;
	struct libusb_device_descriptor desc;
	char vendor[128], product[128];

	dev = get_usb_device(ctx, path);
	if (!dev) {
		fprintf(stderr, "Cannot open %s\n", path);
		return 1;
	}
	libusb_get_device_descriptor(dev, &desc);
	get_vendor_string(vendor, sizeof(vendor), desc.idVendor);
	get_product_string(product, sizeof(product), desc.idVendor, desc.idProduct);
	printf("Device: ID %04x:%04x %s %s\n", desc.idVendor,
					       desc.idProduct,
					       vendor,
					       product);
	dumpdev(dev);
	return 0;
}

static int list_devices(libusb_context *ctx, int busnum, int devnum, int vendorid, int productid)
{
	libusb_device **list;
	struct libusb_device_descriptor desc;
	char vendor[128], product[128];
	int status;
	ssize_t num_devs, i;

	status = 1; /* 1 device not found, 0 device found */

	num_devs = libusb_get_device_list(ctx, &list);
	if (num_devs < 0)
		goto error;

	for (i = 0; i < num_devs; ++i) {
		libusb_device *dev = list[i];
		uint8_t bnum = libusb_get_bus_number(dev);
		uint8_t dnum = libusb_get_device_address(dev);

		if ((busnum != -1 && busnum != bnum) ||
		    (devnum != -1 && devnum != dnum))
			continue;
		libusb_get_device_descriptor(dev, &desc);
		if ((vendorid != -1 && vendorid != desc.idVendor) ||
		    (productid != -1 && productid != desc.idProduct))
			continue;
		status = 0;
		get_vendor_string(vendor, sizeof(vendor), desc.idVendor);
		get_product_string(product, sizeof(product),
				desc.idVendor, desc.idProduct);
		if (verblevel > 0)
			printf("\n");
		printf("Bus %03u Device %03u: ID %04x:%04x %s %s\n",
				bnum, dnum,
				desc.idVendor,
				desc.idProduct,
				vendor, product);
		if (verblevel > 0)
			dumpdev(dev);
	}

	libusb_free_device_list(list, 0);
error:
	return status;
}

/* ---------------------------------------------------------------------- */

void devtree_busconnect(struct usbbusnode *bus)
{
	bus = bus;	/* reduce compiler warnings */
}

void devtree_busdisconnect(struct usbbusnode *bus)
{
	bus = bus;	/* reduce compiler warnings */
}

void devtree_devconnect(struct usbdevnode *dev)
{
	dev = dev;	/* reduce compiler warnings */
}

void devtree_devdisconnect(struct usbdevnode *dev)
{
	dev = dev;	/* reduce compiler warnings */
}

static int treedump(void)
{
	int fd;
	char buf[512];

	snprintf(buf, sizeof(buf), "%s/devices", procbususb);
	if (access(buf, R_OK) < 0)
		return lsusb_t();
	if ((fd = open(buf, O_RDONLY)) == -1) {
		fprintf(stderr, "cannot open %s, %s (%d)\n", buf, strerror(errno), errno);
		return 1;
	}
	devtree_parsedevfile(fd);
	close(fd);
	devtree_dump(verblevel);
	return 0;
}

/* ---------------------------------------------------------------------- */

int main(int argc, char *argv[])
{
	static const struct option long_options[] = {
		{ "version", no_argument, NULL, 'V' },
		{ "verbose", no_argument, NULL, 'v' },
		{ "help", no_argument, NULL, 'h' },
		{ "tree", no_argument, NULL, 't' },
		{ "ids", required_argument, NULL, 'i' },
#ifdef HAVE_LIBZ
		{ "idz", required_argument, NULL, 'z' },
#endif
		{ 0, 0, 0, 0 }
	};
	libusb_context *ctx;
	int c, err = 0, err_z = 0;
	unsigned int allowctrlmsg = 0, treemode = 0;
	int bus = -1, devnum = -1, vendor = -1, product = -1;
	const char *devdump = NULL;
	int help = 0;
	char *cp;
	int status;
	char idsfile[PATH_MAX];
	int have_idsfile=0;
#ifdef HAVE_LIBZ
	char idzfile[PATH_MAX];
	int have_idzfile=0;
#endif

<<<<<<< HEAD
	while ((c = getopt_long(argc, argv,
#ifdef HAVE_LIBZ
			"D:vxtP:p:s:d:V:h:i:z:",
#else
			"D:vxtP:p:s:d:V:h:i:",
#endif
=======
	while ((c = getopt_long(argc, argv, "D:vxtP:p:s:d:Vh",
>>>>>>> e5dfd967
			long_options, NULL)) != EOF) {
		switch (c) {
		case 'V':
			printf("lsusb (" PACKAGE ") " VERSION "\n");
			return EXIT_SUCCESS;
		case 'v':
			verblevel++;
			break;
		
		case 'h':
			help=1;
			break;

		case 'x':
			allowctrlmsg = 1;
			break;

		case 't':
			treemode = 1;
			break;

		case 's':
			cp = strchr(optarg, ':');
			if (cp) {
				*cp++ = 0;
				if (*optarg)
					bus = strtoul(optarg, NULL, 10);
				if (*cp)
					devnum = strtoul(cp, NULL, 10);
			} else {
				if (*optarg)
					devnum = strtoul(optarg, NULL, 10);
			}
			break;

		case 'd':
			cp = strchr(optarg, ':');
			if (!cp) {
				err++;
				break;
			}
			*cp++ = 0;
			if (*optarg)
				vendor = strtoul(optarg, NULL, 16);
			if (*cp)
				product = strtoul(cp, NULL, 16);
			break;

		case 'D':
			devdump = optarg;
			break;
		case 'i':
			strncpy(idsfile,optarg,PATH_MAX);
			have_idsfile = 1;
			break;
#ifdef HAVE_LIBZ
		case 'z':
			strncpy(idzfile,optarg,PATH_MAX);
			have_idzfile = 1;
			break;
#endif

		case '?':
		default:
			err++;
			break;
		}
	}
	if (err || argc > optind || help) {
		fprintf(stderr, "Usage: lsusb [options]...\n"
			"List USB devices\n"
			"  -v, --verbose\n"
			"      Increase verbosity (show descriptors)\n"
			"  -s [[bus]:][devnum]\n"
			"      Show only devices with specified device and/or\n"
			"      bus numbers (in decimal)\n"
			"  -d vendor:[product]\n"
			"      Show only devices with the specified vendor and\n"
			"      product ID numbers (in hexadecimal)\n"
			"  -D device\n"
			"      Selects which device lsusb will examine\n"
			"  -t, --tree\n"
			"      Dump the physical USB device hierarchy as a tree\n"
			"  -V, --version\n"
			"      Show version of program\n"
			"  -i [file], --ids [file]\n"
			"      Specify an alternate usb.ids file instead of the builtin " DATADIR "/usb.ids\n"
#ifdef HAVE_LIBZ
			"  -z [file], --idz [file]\n"
			"      Specify an alternate usb.ids.gz file instead of the builtin " DATADIR "/usb.ids.gz\n"
#endif
			"  -h, --help\n"
			"      Show usage and help\n"
			);
		return EXIT_FAILURE;
	}

	if (treemode) {
		/* treemode requires at least verblevel 1 */
		verblevel += 1 - VERBLEVEL_DEFAULT;
		return treedump();
	}

	/* calculate the file name of usb.ids */
	if(!have_idsfile) {
		strncpy(idsfile,DATADIR "/usb.ids",PATH_MAX);
	}
#ifdef HAVE_LIBZ
	if(!have_idzfile) {
		strncpy(idzfile,DATADIR "/usb.ids.gz",PATH_MAX);
	}
#endif

	/* by default, print names as well as numbers */
	err = names_init(idsfile);
#ifdef HAVE_LIBZ
	if (err != 0)
		err_z = names_init(idzfile);
#endif
	if (err != 0 && err_z != 0) {
		fprintf(stderr, "%s: could not open \"%s\" (%s)\n",
				argv[0],
				idsfile,
				strerror(err)
		);
#ifdef HAVE_LIBZ
		fprintf(stderr, "%s: and could not open \"%s\" (%s)\n",
				argv[0],
				idzfile,
				strerror(err_z)
		);
#endif
	}
	status = 0;

	err = libusb_init(&ctx);
	if (err) {
		fprintf(stderr, "unable to initialize libusb: %i\n", err);
		return EXIT_FAILURE;
	}

	if (devdump)
		status = dump_one_device(ctx, devdump);
	else
		status = list_devices(ctx, bus, devnum, vendor, product);

	names_exit();
	libusb_exit(ctx);
	return status;
}<|MERGE_RESOLUTION|>--- conflicted
+++ resolved
@@ -3942,16 +3942,12 @@
 	int have_idzfile=0;
 #endif
 
-<<<<<<< HEAD
 	while ((c = getopt_long(argc, argv,
 #ifdef HAVE_LIBZ
-			"D:vxtP:p:s:d:V:h:i:z:",
+			"D:vxtP:p:s:d:Vhi:z:",
 #else
-			"D:vxtP:p:s:d:V:h:i:",
+			"D:vxtP:p:s:d:Vhi:",
 #endif
-=======
-	while ((c = getopt_long(argc, argv, "D:vxtP:p:s:d:Vh",
->>>>>>> e5dfd967
 			long_options, NULL)) != EOF) {
 		switch (c) {
 		case 'V':
