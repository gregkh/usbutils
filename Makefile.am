AM_LDFLAGS = \
	-Wl,--as-needed

DISTCLEANFILES = usb.ids.gz

data_DATA = \
	usb.ids
if HAVE_ZLIB
data_DATA += usb.ids.gz
endif

sbin_PROGRAMS = \
	lsusb

sbin_SCRIPTS = \
	update-usbids.sh

lsusb_SOURCES = \
	lsusb.c \
	lsusb-t.c \
	list.h \
	names.c names.h \
	devtree.c devtree.h \
	usbmisc.c usbmisc.h

lsusb_CPPFLAGS = \
	$(AM_CPPFLAGS) \
	-DDATADIR=\"$(datadir)\"

lsusb_LDADD = \
	$(LIBUSB_LIBS)

man_MANS = \
	lsusb.8

EXTRA_DIST = \
	usb.ids \
<<<<<<< HEAD
	update-usbids.sh

usb.ids.gz: $(srcdir)/usb.ids
	gzip -c -9 $< > $@
=======
	update-usbids.sh.in \
	lsusb.8.in

update-usbids.sh: $(srcdir)/update-usbids.sh.in
	sed 's|@usbids@|$(datadir)/usb.ids|g' $< >$@
	chmod 755 $@

lsusb.8: $(srcdir)/lsusb.8.in
	sed 's|@usbids@|$(datadir)/usb.ids|g' $< >$@

usb.ids.gz: usb.ids
	gzip -c -9 usb.ids > usb.ids.gz

DISTCLEANFILES = \
	usb.ids.gz \
	lsusb.8 \
	update-usbids.sh
>>>>>>> 07f2d3c9

distclean-local:
	rm -rf autom4te.cache<|MERGE_RESOLUTION|>--- conflicted
+++ resolved
@@ -35,14 +35,11 @@
 
 EXTRA_DIST = \
 	usb.ids \
-<<<<<<< HEAD
-	update-usbids.sh
+	update-usbids.sh.in \
+	lsusb.8.in
 
 usb.ids.gz: $(srcdir)/usb.ids
 	gzip -c -9 $< > $@
-=======
-	update-usbids.sh.in \
-	lsusb.8.in
 
 update-usbids.sh: $(srcdir)/update-usbids.sh.in
 	sed 's|@usbids@|$(datadir)/usb.ids|g' $< >$@
@@ -51,14 +48,10 @@
 lsusb.8: $(srcdir)/lsusb.8.in
 	sed 's|@usbids@|$(datadir)/usb.ids|g' $< >$@
 
-usb.ids.gz: usb.ids
-	gzip -c -9 usb.ids > usb.ids.gz
-
 DISTCLEANFILES = \
 	usb.ids.gz \
 	lsusb.8 \
 	update-usbids.sh
->>>>>>> 07f2d3c9
 
 distclean-local:
 	rm -rf autom4te.cache